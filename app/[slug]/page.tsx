--- conflicted
+++ resolved
@@ -111,13 +111,10 @@
   const searchFlagEmoji = searchCountryCode ? getCountryFlagEmoji(searchCountryCode) : null;
   const searchCountryLabel =
     searchCountryCode && searchFlagEmoji ? getCountryLabel(searchCountryCode) ?? searchCountryCode.toUpperCase() : null;
-<<<<<<< HEAD
   const searchCountryText =
     searchCountryLabel ?? (searchCountryCode ? searchCountryCode.trim().toUpperCase() : null);
-=======
   const productCount = typeof additive.productCount === 'number' ? additive.productCount : null;
   const productSearchUrl = `https://us.openfoodfacts.org/facets/additives/${additive.slug}`;
->>>>>>> 9c559fb7
   const articleSummary = extractArticleSummary(additive.article);
   const articleBody = extractArticleBody(additive.article);
   const originList = additive.origin.filter((value, index, list) => list.indexOf(value) === index);
