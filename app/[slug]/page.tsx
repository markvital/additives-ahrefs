--- conflicted
+++ resolved
@@ -3,12 +3,8 @@
 import { Box, Chip, Link as MuiLink, Stack, Typography } from '@mui/material';
 
 import { getAdditiveBySlug, getAdditiveSlugs } from '../../lib/additives';
-<<<<<<< HEAD
 import { getSearchHistory } from '../../lib/search-history';
 import { SearchHistoryChart } from '../../components/SearchHistoryChart';
-=======
-import { formatMonthlySearchVolume } from '../../lib/format';
->>>>>>> d06df63c
 
 interface AdditivePageProps {
   params: Promise<{ slug: string }>;
@@ -46,14 +42,8 @@
   }
 
   const synonymList = additive.synonyms.filter((value, index, list) => list.indexOf(value) === index);
-<<<<<<< HEAD
   const searchHistory = getSearchHistory(additive.slug);
   const hasSearchHistory = !!searchHistory && searchHistory.metrics.length > 0;
-=======
-  const hasSearchMetrics =
-    typeof additive.searchRank === 'number' && typeof additive.searchVolume === 'number';
->>>>>>> d06df63c
-
   return (
     <Box component="article" display="flex" flexDirection="column" gap={4} alignItems="center" width="100%">
       <Box sx={{ width: '100%', maxWidth: 760, display: 'flex', flexDirection: 'column', gap: 3 }}>
@@ -102,22 +92,6 @@
             ))}
           </Stack>
         )}
-        <Typography variant="body1" color="text.secondary">
-          <Box component="span" sx={{ fontWeight: 600 }}>
-            Search interest:
-          </Box>{' '}
-          {hasSearchMetrics ? (
-            <>
-              #{additive.searchRank}{' '}
-              {formatMonthlySearchVolume(additive.searchVolume!)} / mo{' '}
-              <Box component="span" role="img" aria-label="United States flag">
-                🇺🇸
-              </Box>
-            </>
-          ) : (
-            'Not available'
-          )}
-        </Typography>
       </Box>
 
       {hasSearchHistory && searchHistory && (
