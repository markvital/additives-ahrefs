--- conflicted
+++ resolved
@@ -3,18 +3,14 @@
 import { notFound } from 'next/navigation';
 import { Box, Chip, Link as MuiLink, Stack, Typography } from '@mui/material';
 
-<<<<<<< HEAD
-import { getAdditiveBySlug, getAdditiveSlugs } from '../../lib/additives';
 import { formatAdditiveDisplayName, formatOriginLabel } from '../../lib/additive-format';
 import { extractArticleBody, extractArticleSummary } from '../../lib/article';
-=======
 import {
   getAdditiveBySlug,
   getAdditiveSlugs,
   getFunctionSlug,
   getOriginSlug,
 } from '../../lib/additives';
->>>>>>> a8f61d49
 import { formatMonthlyVolume, getCountryFlagEmoji, getCountryLabel } from '../../lib/format';
 import { getSearchHistory } from '../../lib/search-history';
 import { SearchHistoryChart } from '../../components/SearchHistoryChart';
