:root {
  color-scheme: light;
}

*,
*::before,
*::after {
  box-sizing: border-box;
}

body {
  margin: 0;
  background-color: #f5f5f5;
}

a {
  color: inherit;
  text-decoration: none;
}

.layout {
  min-height: 100vh;
  display: flex;
  flex-direction: column;
}

.content-shell {
  width: 100%;
  max-width: 1120px;
  margin: 0 auto;
  padding: 0 1.5rem;
}

@media (min-width: 1600px) {
  .content-shell {
    max-width: 1600px;
  }
}


.site-header {
  padding: 0.46875rem 0;
  border-bottom: 1px solid #e0e0e0;
}

.header-shell {
  width: 100%;
  max-width: none;
  margin: 0;
  padding: 0 1.5rem;
}

.header-content {
  display: flex;
  align-items: center;
  justify-content: space-between;
  gap: 1.5rem;
  width: 100%;
}

.header-logo {
  display: inline-flex;
  align-items: center;
  height: 50px;
}

.header-logo span {
  display: inline-flex;
  height: 100%;
  align-items: center;
}

.header-logo img {
  display: block;
  height: 100%;
  width: auto;
}

.header-nav {
  display: flex;
  align-items: center;
  gap: 1.25rem;
  margin-left: auto;
  justify-content: flex-end;
  flex: 1 1 auto;
}

.header-search {
  flex: 0 0 auto;
  width: 120px;
  transition: width 0.25s ease;
}

.header-search:focus-within,
.header-search[data-active='true'] {
  width: 320px;
}

.header-search .MuiAutocomplete-root {
  width: 100%;
}

.header-link {
  font-size: 0.95rem;
  font-weight: 600;
  letter-spacing: 0.08em;
  text-transform: uppercase;
  color: #424242;
  transition: color 0.2s ease, opacity 0.2s ease;
}

.header-link:hover,
.header-link:focus-visible {
  color: #0d47a1;
  text-decoration: underline;
}

.header-about-link {
  display: inline-flex;
  align-items: center;
  gap: 0.5rem;
  letter-spacing: normal;
  text-transform: none;
  font-size: 0.95rem;
}

.header-about-icon {
  display: inline-flex;
  align-items: center;
  justify-content: center;
  color: #5f6368;
  transition: color 0.2s ease;
  line-height: 0;
}

.header-about-icon svg {
  display: block;
}

.header-about-link:hover .header-about-icon,
.header-about-link:focus-visible .header-about-icon {
  color: #0d47a1;
}

.header-about-text {
  font-weight: 600;
  letter-spacing: 0.04em;
}

.site-footer {
  padding: 1.5rem 0;
  margin-top: auto;
  border-top: 1px solid #e0e0e0;
  color: #6b6b6b;
  font-size: 0.9rem;
}

<<<<<<< HEAD
.footer-shell {
  display: flex;
  flex-direction: column;
  gap: 0.5rem;
}

.footer-nav {
  display: flex;
  gap: 1.5rem;
  flex-wrap: wrap;
=======
.footer-link {
  font-weight: 600;
  color: inherit;
}

.footer-link:hover,
.footer-link:focus-visible {
  color: #0d47a1;
  text-decoration: underline;
>>>>>>> 21bffe82
}

.main-content {
  flex: 1;
  padding: 2rem 0 3rem;
}

@media (max-width: 600px) {
  .content-shell {
    padding: 0 1rem;
  }

  .site-header {
    padding: 0.75rem 0;
  }

  .header-shell {
    padding: 0 1rem;
  }

  .header-content {
    flex-direction: column;
    align-items: flex-start;
    gap: 0.75rem;
  }

  .header-nav {
    width: 100%;
    flex-direction: column;
    align-items: stretch;
    gap: 0.75rem;
    margin-left: 0;
  }

  .header-search {
    width: 100%;
  }

  .site-footer {
    padding: 1rem 0;
  }

  .main-content {
    padding: 1.5rem 0 2rem;
  }
}<|MERGE_RESOLUTION|>--- conflicted
+++ resolved
@@ -155,7 +155,6 @@
   font-size: 0.9rem;
 }
 
-<<<<<<< HEAD
 .footer-shell {
   display: flex;
   flex-direction: column;
@@ -166,7 +165,8 @@
   display: flex;
   gap: 1.5rem;
   flex-wrap: wrap;
-=======
+}
+
 .footer-link {
   font-weight: 600;
   color: inherit;
@@ -176,7 +176,6 @@
 .footer-link:focus-visible {
   color: #0d47a1;
   text-decoration: underline;
->>>>>>> 21bffe82
 }
 
 .main-content {
