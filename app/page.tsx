--- conflicted
+++ resolved
@@ -1,11 +1,9 @@
-<<<<<<< HEAD
 import { Box, Typography } from '@mui/material';
 
 import { getAdditives, getFunctionFilters, getOriginFilters } from '../lib/additives';
 import { AdditiveGrid } from '../components/AdditiveGrid';
 import { FilterPanel } from '../components/FilterPanel';
 import { formatFilterLabel } from '../lib/text';
-=======
 import Link from 'next/link';
 import { Avatar, Box, Card, CardActionArea, CardContent, Chip, Stack, Typography } from '@mui/material';
 import type { Theme } from '@mui/material/styles';
@@ -14,7 +12,6 @@
 import { SearchSparkline } from '../components/SearchSparkline';
 import { formatMonthlyVolume } from '../lib/format';
 import { theme } from '../lib/theme';
->>>>>>> 772e1ea3
 
 const additives = getAdditives();
 const functionOptions = getFunctionFilters().map(({ slug, value }) => ({
@@ -92,10 +89,8 @@
         </Typography>
       </Box>
 
-<<<<<<< HEAD
       <FilterPanel functionOptions={functionOptions} originOptions={originOptions} />
       <AdditiveGrid items={additives} />
-=======
       <Box
         display="grid"
         gap={{ xs: 2, sm: 3 }}
@@ -227,7 +222,6 @@
           );
         })}
       </Box>
->>>>>>> 772e1ea3
     </Box>
   );
 }