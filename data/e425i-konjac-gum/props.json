--- conflicted
+++ resolved
@@ -15,25 +15,7 @@
   ],
   "description": "",
   "wikipedia": "",
-<<<<<<< HEAD
-  "wikidata": ""
-=======
   "wikidata": "",
-  "searchVolume": 150,
-  "searchRank": 302,
-  "searchSparkline": [
-    38,
-    219,
-    347,
-    310,
-    220,
-    192,
-    258,
-    298,
-    181,
-    179
-  ],
   "origin": [],
   "productCount": 111
->>>>>>> 9c559fb7
 }