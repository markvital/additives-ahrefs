{
  "title": "ferric ammonium citrate",
  "eNumber": "E381",
  "synonyms": [
    "E381",
    "ferric ammonium citrate",
    "ammonium ferric citrate"
  ],
  "functions": [],
  "description": "Ammonium ferric citrate has the formula -NH4-5[Fe-C6H4O7-2]. A distinguishing feature of this compound is that it is very soluble in water, in contrast to ferric citrate which is not very soluble. In its crystal structure each citric acid moiety has lost four protons, and the deprotonated hydroxyl groups act as ligands together with four carboxylate groups; two carboxylate groups are not coordinated to the ferric ion.",
  "wikipedia": "https://en.wikipedia.org/wiki/Ammonium_ferric_citrate",
<<<<<<< HEAD
  "wikidata": "Q473522"
=======
  "wikidata": "Q473522",
  "searchVolume": 500,
  "searchRank": 241,
  "searchSparkline": [
    514,
    692,
    703,
    984,
    295,
    359,
    307,
    401,
    467,
    471
  ],
  "origin": [],
  "productCount": 2
>>>>>>> 9c559fb7
}<|MERGE_RESOLUTION|>--- conflicted
+++ resolved
@@ -9,25 +9,7 @@
   "functions": [],
   "description": "Ammonium ferric citrate has the formula -NH4-5[Fe-C6H4O7-2]. A distinguishing feature of this compound is that it is very soluble in water, in contrast to ferric citrate which is not very soluble. In its crystal structure each citric acid moiety has lost four protons, and the deprotonated hydroxyl groups act as ligands together with four carboxylate groups; two carboxylate groups are not coordinated to the ferric ion.",
   "wikipedia": "https://en.wikipedia.org/wiki/Ammonium_ferric_citrate",
-<<<<<<< HEAD
-  "wikidata": "Q473522"
-=======
   "wikidata": "Q473522",
-  "searchVolume": 500,
-  "searchRank": 241,
-  "searchSparkline": [
-    514,
-    692,
-    703,
-    984,
-    295,
-    359,
-    307,
-    401,
-    467,
-    471
-  ],
   "origin": [],
   "productCount": 2
->>>>>>> 9c559fb7
 }