--- conflicted
+++ resolved
@@ -11,25 +11,7 @@
   ],
   "description": "Sorbitan tristearate is a nonionic surfactant. It is variously used as a dispersing agent, emulsifier, and stabilizer, in food and in aerosol sprays.  As a food additive, it has the E number E492. Brand names for polysorbates include Alkest, Canarcel, and Span. The consistency of sorbitan tristearate is waxy; its color is light cream to tan.",
   "wikipedia": "https://en.wikipedia.org/wiki/Sorbitan_tristearate",
-<<<<<<< HEAD
-  "wikidata": "Q1416224"
-=======
   "wikidata": "Q1416224",
-  "searchVolume": 350,
-  "searchRank": 262,
-  "searchSparkline": [
-    96,
-    129,
-    313,
-    366,
-    175,
-    200,
-    215,
-    263,
-    336,
-    344
-  ],
   "origin": [],
   "productCount": 447
->>>>>>> 9c559fb7
 }