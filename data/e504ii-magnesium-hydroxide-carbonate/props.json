--- conflicted
+++ resolved
@@ -10,14 +10,7 @@
   ],
   "description": "Magnesium carbonate, MgCO3 -archaic name magnesia alba-, is an inorganic salt that is a white solid. Several hydrated and basic forms of magnesium carbonate also exist as minerals.",
   "wikipedia": "https://en.wikipedia.org/wiki/Magnesium_carbonate",
-<<<<<<< HEAD
-  "wikidata": "Q407931"
-=======
   "wikidata": "Q407931",
-  "searchVolume": 30,
-  "searchRank": 388,
-  "searchSparkline": [],
   "origin": [],
   "productCount": 1
->>>>>>> 9c559fb7
 }