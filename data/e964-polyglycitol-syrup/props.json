--- conflicted
+++ resolved
@@ -10,25 +10,7 @@
   ],
   "description": "",
   "wikipedia": "",
-<<<<<<< HEAD
-  "wikidata": "Q18601425"
-=======
   "wikidata": "Q18601425",
-  "searchVolume": 600,
-  "searchRank": 234,
-  "searchSparkline": [
-    222,
-    163,
-    278,
-    329,
-    208,
-    310,
-    488,
-    444,
-    490,
-    568
-  ],
   "origin": [],
   "productCount": 38
->>>>>>> 9c559fb7
 }