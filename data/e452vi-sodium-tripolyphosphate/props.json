--- conflicted
+++ resolved
@@ -14,25 +14,7 @@
   ],
   "description": "",
   "wikipedia": "",
-<<<<<<< HEAD
-  "wikidata": "Q11867365"
-=======
   "wikidata": "Q11867365",
-  "searchVolume": 3500,
-  "searchRank": 164,
-  "searchSparkline": [
-    4622,
-    4225,
-    3642,
-    3606,
-    2940,
-    2611,
-    2959,
-    3539,
-    3459,
-    3462
-  ],
   "origin": [],
   "productCount": 2571
->>>>>>> 9c559fb7
 }