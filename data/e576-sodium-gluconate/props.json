--- conflicted
+++ resolved
@@ -12,25 +12,7 @@
   ],
   "description": "Sodium gluconate is a compound with formula NaC6H11O7. It is the sodium salt of gluconic acid.  Its E number is E576. Sodium gluconate is widely used in textile dyeing, printing and metal surface water treatment.  It is also used as a chelating agent, a steel surface cleaning agent, a cleaning agent for glass bottles, and as a chelating agent for cement, plating and alumina dyeing industries.  It is a white powder that is very soluble in water.",
   "wikipedia": "https://en.wikipedia.org/wiki/Sodium_gluconate",
-<<<<<<< HEAD
-  "wikidata": "Q264552"
-=======
   "wikidata": "Q264552",
-  "searchVolume": 1800,
-  "searchRank": 192,
-  "searchSparkline": [
-    1405,
-    1756,
-    2140,
-    1325,
-    1087,
-    1350,
-    1340,
-    1701,
-    1771,
-    1743
-  ],
   "origin": [],
   "productCount": 63
->>>>>>> 9c559fb7
 }