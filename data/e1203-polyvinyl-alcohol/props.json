{
  "title": "Polyvinyl alcohol",
  "eNumber": "E1203",
  "synonyms": [
    "E1203",
    "Polyvinyl alcohol",
    "Vinyl alcohol polymer",
    "PVOH",
    "PVAl"
  ],
  "functions": [
    "thickener"
  ],
  "description": "Poly-vinyl alcohol- -PVOH, PVA, or PVAl- is a water-soluble synthetic polymer.  It has the idealized formula [CH2CH-OH-]n.  It is used in papermaking, textiles, and a variety of coatings.  It is white -colourless- and odorless.  It is sometimes supplied as beads or as solutions in water.",
  "wikipedia": "https://en.wikipedia.org/wiki/Polyvinyl_alcohol",
<<<<<<< HEAD
  "wikidata": "Q146339"
=======
  "wikidata": "Q146339",
  "searchVolume": 5900,
  "searchRank": 137,
  "searchSparkline": [
    7541,
    9452,
    8163,
    7565,
    4948,
    5695,
    5963,
    6440,
    6134,
    5846
  ],
  "origin": [],
  "productCount": 57
>>>>>>> 9c559fb7
}<|MERGE_RESOLUTION|>--- conflicted
+++ resolved
@@ -13,25 +13,7 @@
   ],
   "description": "Poly-vinyl alcohol- -PVOH, PVA, or PVAl- is a water-soluble synthetic polymer.  It has the idealized formula [CH2CH-OH-]n.  It is used in papermaking, textiles, and a variety of coatings.  It is white -colourless- and odorless.  It is sometimes supplied as beads or as solutions in water.",
   "wikipedia": "https://en.wikipedia.org/wiki/Polyvinyl_alcohol",
-<<<<<<< HEAD
-  "wikidata": "Q146339"
-=======
   "wikidata": "Q146339",
-  "searchVolume": 5900,
-  "searchRank": 137,
-  "searchSparkline": [
-    7541,
-    9452,
-    8163,
-    7565,
-    4948,
-    5695,
-    5963,
-    6440,
-    6134,
-    5846
-  ],
   "origin": [],
   "productCount": 57
->>>>>>> 9c559fb7
 }