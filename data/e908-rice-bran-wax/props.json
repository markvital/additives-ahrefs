{
  "title": "Rice bran wax",
  "eNumber": "E908",
  "synonyms": [
    "E908",
    "Rice bran wax"
  ],
  "functions": [],
  "description": "Rice bran wax is the vegetable wax extracted from the bran oil of rice -Oryza sativa-.",
  "wikipedia": "https://en.wikipedia.org/wiki/Rice_bran_wax",
<<<<<<< HEAD
  "wikidata": "Q725234"
=======
  "wikidata": "Q725234",
  "searchVolume": 300,
  "searchRank": 272,
  "searchSparkline": [
    74,
    90,
    202,
    254,
    178,
    218,
    232,
    225,
    299,
    307
  ],
  "origin": [],
  "productCount": 10
>>>>>>> 9c559fb7
}<|MERGE_RESOLUTION|>--- conflicted
+++ resolved
@@ -8,25 +8,7 @@
   "functions": [],
   "description": "Rice bran wax is the vegetable wax extracted from the bran oil of rice -Oryza sativa-.",
   "wikipedia": "https://en.wikipedia.org/wiki/Rice_bran_wax",
-<<<<<<< HEAD
-  "wikidata": "Q725234"
-=======
   "wikidata": "Q725234",
-  "searchVolume": 300,
-  "searchRank": 272,
-  "searchSparkline": [
-    74,
-    90,
-    202,
-    254,
-    178,
-    218,
-    232,
-    225,
-    299,
-    307
-  ],
   "origin": [],
   "productCount": 10
->>>>>>> 9c559fb7
 }