{
  "title": "Sorbitan trioleate",
  "eNumber": "E496",
  "synonyms": [
    "E496",
    "Sorbitan trioleate"
  ],
  "functions": [],
  "description": "",
  "wikipedia": "",
<<<<<<< HEAD
  "wikidata": "Q18601524"
=======
  "wikidata": "Q18601524",
  "searchVolume": 70,
  "searchRank": 343,
  "searchSparkline": [
    46,
    117,
    208,
    149,
    78,
    71,
    67,
    71,
    78,
    74
  ],
  "origin": [],
  "productCount": 0
>>>>>>> 9c559fb7
}<|MERGE_RESOLUTION|>--- conflicted
+++ resolved
@@ -8,25 +8,7 @@
   "functions": [],
   "description": "",
   "wikipedia": "",
-<<<<<<< HEAD
-  "wikidata": "Q18601524"
-=======
   "wikidata": "Q18601524",
-  "searchVolume": 70,
-  "searchRank": 343,
-  "searchSparkline": [
-    46,
-    117,
-    208,
-    149,
-    78,
-    71,
-    67,
-    71,
-    78,
-    74
-  ],
   "origin": [],
   "productCount": 0
->>>>>>> 9c559fb7
 }