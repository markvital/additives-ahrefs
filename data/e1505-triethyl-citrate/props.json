{
  "title": "Triethyl citrate",
  "eNumber": "E1505",
  "synonyms": [
    "E1505",
    "Triethyl citrate",
    "triethyl 2-hydroxypropane-1‚2‚3-tricarboxylate"
  ],
  "functions": [
    "carrier",
    "emulsifier",
    "sequestrant",
    "stabiliser"
  ],
  "description": "Triethyl citrate is an ester of citric acid.  It is a colorless, odorless liquid used as a food additive -E number E1505- to stabilize foams, especially as whipping aid  for egg white. It is also used in pharmaceutical coatings and plastics.Triethyl citrate is also used as a plasticizer for polyvinyl chloride -PVC- and similar plastics.Triethyl citrate has been used as a pseudo-emulsifier in e-cigarette juices. It functions essentially like lecithin used in food products, but with the possibility of vaporization which lecithin does not have.",
  "wikipedia": "https://en.wikipedia.org/wiki/Triethyl_citrate",
<<<<<<< HEAD
  "wikidata": "Q418057"
=======
  "wikidata": "Q418057",
  "searchVolume": 1800,
  "searchRank": 194,
  "searchSparkline": [
    1173,
    903,
    1627,
    2191,
    842,
    1013,
    1225,
    1613,
    1696,
    1785
  ],
  "origin": [],
  "productCount": 194
>>>>>>> 9c559fb7
}<|MERGE_RESOLUTION|>--- conflicted
+++ resolved
@@ -14,25 +14,7 @@
   ],
   "description": "Triethyl citrate is an ester of citric acid.  It is a colorless, odorless liquid used as a food additive -E number E1505- to stabilize foams, especially as whipping aid  for egg white. It is also used in pharmaceutical coatings and plastics.Triethyl citrate is also used as a plasticizer for polyvinyl chloride -PVC- and similar plastics.Triethyl citrate has been used as a pseudo-emulsifier in e-cigarette juices. It functions essentially like lecithin used in food products, but with the possibility of vaporization which lecithin does not have.",
   "wikipedia": "https://en.wikipedia.org/wiki/Triethyl_citrate",
-<<<<<<< HEAD
-  "wikidata": "Q418057"
-=======
   "wikidata": "Q418057",
-  "searchVolume": 1800,
-  "searchRank": 194,
-  "searchSparkline": [
-    1173,
-    903,
-    1627,
-    2191,
-    842,
-    1013,
-    1225,
-    1613,
-    1696,
-    1785
-  ],
   "origin": [],
   "productCount": 194
->>>>>>> 9c559fb7
 }