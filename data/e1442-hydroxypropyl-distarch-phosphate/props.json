--- conflicted
+++ resolved
@@ -12,25 +12,7 @@
   ],
   "description": "Hydroxypropyl distarch phosphate -HDP- is a modified resistant starch. It is currently used as a food additive -INS number 1442-. It is approved for use in the European Union -listed as E1442-, the United States, Australia, Taiwan, and New Zealand.",
   "wikipedia": "https://en.wikipedia.org/wiki/Hydroxypropyl_distarch_phosphate",
-<<<<<<< HEAD
-  "wikidata": "Q10528966"
-=======
   "wikidata": "Q10528966",
-  "searchVolume": 150,
-  "searchRank": 300,
-  "searchSparkline": [
-    81,
-    177,
-    84,
-    136,
-    86,
-    132,
-    149,
-    147,
-    177,
-    159
-  ],
   "origin": [],
   "productCount": 54
->>>>>>> 9c559fb7
 }