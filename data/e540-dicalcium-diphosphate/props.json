{
  "title": "Dicalcium diphosphate",
  "eNumber": "E540",
  "synonyms": [
    "E540",
    "Dicalcium diphosphate"
  ],
  "functions": [],
  "description": "",
  "wikipedia": "",
<<<<<<< HEAD
  "wikidata": "Q18967208"
=======
  "wikidata": "Q18967208",
  "searchVolume": 0,
  "searchRank": null,
  "searchSparkline": [],
  "origin": [],
  "productCount": 0
>>>>>>> 9c559fb7
}<|MERGE_RESOLUTION|>--- conflicted
+++ resolved
@@ -8,14 +8,7 @@
   "functions": [],
   "description": "",
   "wikipedia": "",
-<<<<<<< HEAD
-  "wikidata": "Q18967208"
-=======
   "wikidata": "Q18967208",
-  "searchVolume": 0,
-  "searchRank": null,
-  "searchSparkline": [],
   "origin": [],
   "productCount": 0
->>>>>>> 9c559fb7
 }