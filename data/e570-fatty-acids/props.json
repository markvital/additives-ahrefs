--- conflicted
+++ resolved
@@ -22,25 +22,7 @@
   "functions": [],
   "description": "In chemistry, particularly in biochemistry, a fatty acid is a carboxylic acid with a long aliphatic chain, which is either saturated or unsaturated. Most naturally occurring fatty acids have an unbranched chain of an even number of carbon atoms, from 4 to 28. Fatty acids are usually not found per se in organisms, but instead as three main classes of esters: triglycerides, phospholipids, and cholesterol esters. In any of these forms, fatty acids are both important dietary sources of fuel for animals and they are important structural components for cells.",
   "wikipedia": "https://en.wikipedia.org/wiki/Fatty_acid",
-<<<<<<< HEAD
-  "wikidata": "Q61476"
-=======
   "wikidata": "Q61476",
-  "searchVolume": 9800,
-  "searchRank": 113,
-  "searchSparkline": [
-    8064,
-    8563,
-    8605,
-    8372,
-    8103,
-    7484,
-    9502,
-    9452,
-    9653,
-    9901
-  ],
   "origin": [],
   "productCount": 2132
->>>>>>> 9c559fb7
 }