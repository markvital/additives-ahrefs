--- conflicted
+++ resolved
@@ -11,25 +11,7 @@
   ],
   "description": "Calcium citrate is the calcium salt of citric acid.  It is commonly used as a food additive -E333-, usually as a preservative, but sometimes for flavor.  In this sense, it is similar to sodium citrate.   Calcium citrate is also found in some dietary calcium supplements -e.g. Citracal-. Calcium makes up 24.1% of calcium citrate -anhydrous- and 21.1% of calcium citrate -tetrahydrate- by mass. The tetrahydrate occurs in nature as the mineral Earlandite.",
   "wikipedia": "https://en.wikipedia.org/wiki/Calcium_citrate",
-<<<<<<< HEAD
-  "wikidata": "Q420280"
-=======
   "wikidata": "Q420280",
-  "searchVolume": 250,
-  "searchRank": 281,
-  "searchSparkline": [
-    168,
-    254,
-    152,
-    36,
-    91,
-    98,
-    161,
-    241,
-    290,
-    240
-  ],
   "origin": [],
   "productCount": 4
->>>>>>> 9c559fb7
 }