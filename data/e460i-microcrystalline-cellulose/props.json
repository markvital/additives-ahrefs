{
  "title": "Microcrystalline cellulose",
  "eNumber": "E460I",
  "synonyms": [
    "E460i",
    "Microcrystalline cellulose"
  ],
  "functions": [
    "carrier",
    "emulsifier",
    "humectant",
    "stabiliser",
    "thickener"
  ],
  "description": "Cellulose is an organic compound with the formula -C6H10O5-n, a polysaccharide consisting of a linear chain of several hundred to many thousands of β-1→4- linked D-glucose units. Cellulose is an important structural component of the primary cell wall of green plants, many forms of algae and the oomycetes. Some species of bacteria secrete it to form biofilms. Cellulose is the most abundant organic polymer on Earth.  The cellulose content of cotton fiber is 90%, that of wood is 40–50%, and that of dried hemp is approximately 57%.Cellulose is mainly used to produce paperboard and paper. Smaller quantities are converted into a wide variety of derivative products such as cellophane and rayon. Conversion of cellulose from energy crops into biofuels such as cellulosic ethanol is under development as a renewable fuel source. Cellulose for industrial use is mainly obtained from wood pulp and cotton.Some animals, particularly ruminants and termites, can digest cellulose with the help of symbiotic micro-organisms that live in their guts, such as Trichonympha. In human nutrition, cellulose is a non-digestible constituent of insoluble dietary fiber, acting as a hydrophilic bulking agent for feces and potentially aiding in defecation.",
  "wikipedia": "https://en.wikipedia.org/wiki/Microcrystalline_cellulose",
<<<<<<< HEAD
  "wikidata": "Q80294"
=======
  "wikidata": "Q80294",
  "searchVolume": 13000,
  "searchRank": 104,
  "searchSparkline": [
    6588,
    7300,
    8018,
    8379,
    8268,
    8278,
    9698,
    11686,
    11673,
    13210
  ],
  "origin": [],
  "productCount": 1203
>>>>>>> 9c559fb7
}<|MERGE_RESOLUTION|>--- conflicted
+++ resolved
@@ -14,25 +14,7 @@
   ],
   "description": "Cellulose is an organic compound with the formula -C6H10O5-n, a polysaccharide consisting of a linear chain of several hundred to many thousands of β-1→4- linked D-glucose units. Cellulose is an important structural component of the primary cell wall of green plants, many forms of algae and the oomycetes. Some species of bacteria secrete it to form biofilms. Cellulose is the most abundant organic polymer on Earth.  The cellulose content of cotton fiber is 90%, that of wood is 40–50%, and that of dried hemp is approximately 57%.Cellulose is mainly used to produce paperboard and paper. Smaller quantities are converted into a wide variety of derivative products such as cellophane and rayon. Conversion of cellulose from energy crops into biofuels such as cellulosic ethanol is under development as a renewable fuel source. Cellulose for industrial use is mainly obtained from wood pulp and cotton.Some animals, particularly ruminants and termites, can digest cellulose with the help of symbiotic micro-organisms that live in their guts, such as Trichonympha. In human nutrition, cellulose is a non-digestible constituent of insoluble dietary fiber, acting as a hydrophilic bulking agent for feces and potentially aiding in defecation.",
   "wikipedia": "https://en.wikipedia.org/wiki/Microcrystalline_cellulose",
-<<<<<<< HEAD
-  "wikidata": "Q80294"
-=======
   "wikidata": "Q80294",
-  "searchVolume": 13000,
-  "searchRank": 104,
-  "searchSparkline": [
-    6588,
-    7300,
-    8018,
-    8379,
-    8268,
-    8278,
-    9698,
-    11686,
-    11673,
-    13210
-  ],
   "origin": [],
   "productCount": 1203
->>>>>>> 9c559fb7
 }