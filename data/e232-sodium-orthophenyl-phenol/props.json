{
  "title": "Sodium orthophenyl phenol",
  "eNumber": "E232",
  "synonyms": [
    "E232",
    "Sodium orthophenyl phenol"
  ],
  "functions": [
    "preservative"
  ],
  "description": "Sodium orthophenyl phenol is a compound used as a disinfectant. It is the sodium salt of 2-phenylphenol. As a food additive, it has E number E232.",
  "wikipedia": "https://en.wikipedia.org/wiki/Sodium_orthophenyl_phenol",
<<<<<<< HEAD
  "wikidata": "Q6581446"
=======
  "wikidata": "Q6581446",
  "searchVolume": 10,
  "searchRank": 465,
  "searchSparkline": [
    0,
    42,
    0,
    0,
    null,
    null,
    null,
    null,
    null,
    null
  ],
  "origin": [],
  "productCount": 0
>>>>>>> 9c559fb7
}<|MERGE_RESOLUTION|>--- conflicted
+++ resolved
@@ -10,25 +10,7 @@
   ],
   "description": "Sodium orthophenyl phenol is a compound used as a disinfectant. It is the sodium salt of 2-phenylphenol. As a food additive, it has E number E232.",
   "wikipedia": "https://en.wikipedia.org/wiki/Sodium_orthophenyl_phenol",
-<<<<<<< HEAD
-  "wikidata": "Q6581446"
-=======
   "wikidata": "Q6581446",
-  "searchVolume": 10,
-  "searchRank": 465,
-  "searchSparkline": [
-    0,
-    42,
-    0,
-    0,
-    null,
-    null,
-    null,
-    null,
-    null,
-    null
-  ],
   "origin": [],
   "productCount": 0
->>>>>>> 9c559fb7
 }