--- conflicted
+++ resolved
@@ -10,14 +10,7 @@
   "functions": [],
   "description": "",
   "wikipedia": "",
-<<<<<<< HEAD
-  "wikidata": ""
-=======
   "wikidata": "",
-  "searchVolume": null,
-  "searchRank": null,
-  "searchSparkline": [],
   "origin": [],
   "productCount": 2
->>>>>>> 9c559fb7
 }