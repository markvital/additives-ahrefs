--- conflicted
+++ resolved
@@ -9,14 +9,7 @@
   "functions": [],
   "description": "",
   "wikipedia": "",
-<<<<<<< HEAD
-  "wikidata": ""
-=======
   "wikidata": "",
-  "searchVolume": 0,
-  "searchRank": null,
-  "searchSparkline": [],
   "origin": [],
   "productCount": 3436
->>>>>>> 9c559fb7
 }