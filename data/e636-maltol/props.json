--- conflicted
+++ resolved
@@ -8,25 +8,7 @@
   "functions": [],
   "description": "",
   "wikipedia": "",
-<<<<<<< HEAD
-  "wikidata": ""
-=======
   "wikidata": "",
-  "searchVolume": 450,
-  "searchRank": 250,
-  "searchSparkline": [
-    567,
-    550,
-    412,
-    388,
-    338,
-    368,
-    376,
-    453,
-    428,
-    442
-  ],
   "origin": [],
   "productCount": 56
->>>>>>> 9c559fb7
 }