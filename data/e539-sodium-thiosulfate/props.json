{
  "title": "sodium thiosulfate",
  "eNumber": "E539",
  "synonyms": [
    "E539",
    "sodium thiosulfate"
  ],
  "functions": [
    "antioxidant",
    "sequestrant"
  ],
  "description": "Sodium thiosulfate -sodium thiosulphate- is a chemical and medication.  As a medication it is used to treat cyanide poisoning and pityriasis versicolor.It is an inorganic compound with the formula Na2S2O3.xH2O. Typically it is available as the white or colorless pentahydrate, Na2S2O3·5H2O.   The solid is an efflorescent -loses water readily- crystalline substance that dissolves well in water. It is also called sodium hyposulfite or \"hypo\".It is on the World Health Organization's List of Essential Medicines, the most effective and safe medicines needed in a health system.",
  "wikipedia": "https://en.wikipedia.org/wiki/Sodium_thiosulfate",
<<<<<<< HEAD
  "wikidata": "Q339866"
=======
  "wikidata": "Q339866",
  "searchVolume": 12000,
  "searchRank": 108,
  "searchSparkline": [
    12322,
    14072,
    13122,
    12913,
    9676,
    9902,
    10619,
    11453,
    11700,
    11683
  ],
  "origin": [],
  "productCount": 20
>>>>>>> 9c559fb7
}<|MERGE_RESOLUTION|>--- conflicted
+++ resolved
@@ -11,25 +11,7 @@
   ],
   "description": "Sodium thiosulfate -sodium thiosulphate- is a chemical and medication.  As a medication it is used to treat cyanide poisoning and pityriasis versicolor.It is an inorganic compound with the formula Na2S2O3.xH2O. Typically it is available as the white or colorless pentahydrate, Na2S2O3·5H2O.   The solid is an efflorescent -loses water readily- crystalline substance that dissolves well in water. It is also called sodium hyposulfite or \"hypo\".It is on the World Health Organization's List of Essential Medicines, the most effective and safe medicines needed in a health system.",
   "wikipedia": "https://en.wikipedia.org/wiki/Sodium_thiosulfate",
-<<<<<<< HEAD
-  "wikidata": "Q339866"
-=======
   "wikidata": "Q339866",
-  "searchVolume": 12000,
-  "searchRank": 108,
-  "searchSparkline": [
-    12322,
-    14072,
-    13122,
-    12913,
-    9676,
-    9902,
-    10619,
-    11453,
-    11700,
-    11683
-  ],
   "origin": [],
   "productCount": 20
->>>>>>> 9c559fb7
 }