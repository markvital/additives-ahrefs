--- conflicted
+++ resolved
@@ -12,25 +12,7 @@
   ],
   "description": "Silicon dioxide, also known as silica, silicic acid or silicic acid anydride is an oxide of silicon with the chemical formula SiO2, most commonly found in nature as quartz and in various living organisms. In many parts of the world, silica is the major constituent of sand. Silica is one of the most complex and most abundant families of materials, existing as a compound of several minerals and as synthetic product. Notable examples include fused quartz, fumed silica, silica gel, and aerogels. It is used in structural materials, microelectronics -as an electrical insulator-, and as components in the food and pharmaceutical industries. Inhaling finely divided crystalline silica is toxic  and can lead to severe inflammation of the lung tissue, silicosis, bronchitis, lung cancer, and systemic autoimmune diseases, such as lupus and rheumatoid arthritis. Uptake of amorphous silicon dioxide, in high doses, leads to non-permanent short-term inflammation, where all effects heal.",
   "wikipedia": "https://en.wikipedia.org/wiki/Silicon_dioxide",
-<<<<<<< HEAD
-  "wikidata": "Q116269"
-=======
   "wikidata": "Q116269",
-  "searchVolume": 44000,
-  "searchRank": 53,
-  "searchSparkline": [
-    30760,
-    32161,
-    32730,
-    32237,
-    30279,
-    29560,
-    36819,
-    44897,
-    44783,
-    44408
-  ],
   "origin": [],
   "productCount": 241
->>>>>>> 9c559fb7
 }