--- conflicted
+++ resolved
@@ -16,14 +16,7 @@
   ],
   "description": "",
   "wikipedia": "https://en.wikipedia.org/wiki/Calcium_pyrophosphate",
-<<<<<<< HEAD
-  "wikidata": "Q4363460"
-=======
   "wikidata": "Q4363460",
-  "searchVolume": 0,
-  "searchRank": null,
-  "searchSparkline": [],
   "origin": [],
   "productCount": 1
->>>>>>> 9c559fb7
 }