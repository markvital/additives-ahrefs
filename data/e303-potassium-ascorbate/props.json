{
  "title": "Potassium ascorbate",
  "eNumber": "E303",
  "synonyms": [
    "E303",
    "Potassium ascorbate"
  ],
  "functions": [],
  "description": "",
  "wikipedia": "",
<<<<<<< HEAD
  "wikidata": "Q56410901"
=======
  "wikidata": "Q56410901",
  "searchVolume": 50,
  "searchRank": 361,
  "searchSparkline": [
    231,
    167,
    177,
    119,
    40,
    47,
    43,
    46,
    43,
    34
  ],
  "origin": [],
  "productCount": 6
>>>>>>> 9c559fb7
}<|MERGE_RESOLUTION|>--- conflicted
+++ resolved
@@ -8,25 +8,7 @@
   "functions": [],
   "description": "",
   "wikipedia": "",
-<<<<<<< HEAD
-  "wikidata": "Q56410901"
-=======
   "wikidata": "Q56410901",
-  "searchVolume": 50,
-  "searchRank": 361,
-  "searchSparkline": [
-    231,
-    167,
-    177,
-    119,
-    40,
-    47,
-    43,
-    46,
-    43,
-    34
-  ],
   "origin": [],
   "productCount": 6
->>>>>>> 9c559fb7
 }