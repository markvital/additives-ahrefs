--- conflicted
+++ resolved
@@ -8,25 +8,7 @@
   "functions": [],
   "description": "Magnesium hydroxide is the inorganic compound with the chemical formula Mg-OH-2. It occurs in nature as the mineral brucite. It is a white solid with low solubility in water -Ksp = 5.61×10−12-. Magnesium hydroxide is a common component of antacids, such as milk of magnesia, as well as laxatives.",
   "wikipedia": "https://en.wikipedia.org/wiki/Magnesium_hydroxide",
-<<<<<<< HEAD
-  "wikidata": "Q407548"
-=======
   "wikidata": "Q407548",
-  "searchVolume": 22000,
-  "searchRank": 83,
-  "searchSparkline": [
-    23032,
-    24567,
-    23138,
-    21642,
-    21879,
-    21838,
-    25577,
-    24176,
-    23202,
-    22339
-  ],
   "origin": [],
   "productCount": 8
->>>>>>> 9c559fb7
 }