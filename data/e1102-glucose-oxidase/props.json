--- conflicted
+++ resolved
@@ -10,25 +10,7 @@
   ],
   "description": "The glucose oxidase enzyme -GOx- also known as notatin -EC number 1.1.3.4- is an oxido-reductase that catalyses the oxidation of glucose to hydrogen peroxide and D-glucono-δ-lactone. This enzyme is produced by certain species of fungi and insects and displays antibacterial activity when oxygen and glucose are present.  Glucose oxidase is widely used for the determination of free glucose in body fluids -diagnostics-, in vegetal raw material, and in the food industry. It also has many applications in biotechnologies, typically enzyme assays for biochemistry including biosensors in nanotechnologies. It was first isolated by Detlev Müller in 1928 from Aspergillus niger.",
   "wikipedia": "https://en.wikipedia.org/wiki/Glucose_oxidase",
-<<<<<<< HEAD
-  "wikidata": "Q419321"
-=======
   "wikidata": "Q419321",
-  "searchVolume": 1100,
-  "searchRank": 212,
-  "searchSparkline": [
-    1494,
-    1659,
-    1598,
-    1439,
-    999,
-    969,
-    957,
-    1142,
-    1098,
-    1096
-  ],
   "origin": [],
   "productCount": 30
->>>>>>> 9c559fb7
 }