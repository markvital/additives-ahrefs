--- conflicted
+++ resolved
@@ -9,14 +9,7 @@
   "functions": [],
   "description": "Dipotassium guanylate is a compound with formula K2-C10H12O4N5PO4-. It is a potassium salt of guanylic acid. As a food additive, it is used as a flavor enhancer and has the E number E628.",
   "wikipedia": "https://en.wikipedia.org/wiki/Dipotassium_guanylate",
-<<<<<<< HEAD
-  "wikidata": "Q5280047"
-=======
   "wikidata": "Q5280047",
-  "searchVolume": 0,
-  "searchRank": null,
-  "searchSparkline": [],
   "origin": [],
   "productCount": 0
->>>>>>> 9c559fb7
 }