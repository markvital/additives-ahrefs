--- conflicted
+++ resolved
@@ -12,14 +12,7 @@
   ],
   "description": "",
   "wikipedia": "",
-<<<<<<< HEAD
-  "wikidata": "Q1640437"
-=======
   "wikidata": "Q1640437",
-  "searchVolume": 80,
-  "searchRank": 330,
-  "searchSparkline": [],
   "origin": [],
   "productCount": 6
->>>>>>> 9c559fb7
 }