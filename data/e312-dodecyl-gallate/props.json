{
  "title": "Dodecyl gallate",
  "eNumber": "E312",
  "synonyms": [
    "E312",
    "Dodecyl gallate"
  ],
  "functions": [],
  "description": "Dodecyl gallate, or lauryl gallate, is the ester of dodecanol and gallic acid.  As a food additive it is used under the E number E312 as an antioxidant and preservative.",
  "wikipedia": "https://en.wikipedia.org/wiki/Dodecyl_gallate",
<<<<<<< HEAD
  "wikidata": "Q418209"
=======
  "wikidata": "Q418209",
  "searchVolume": 30,
  "searchRank": 384,
  "searchSparkline": [],
  "origin": [],
  "productCount": 1
>>>>>>> 9c559fb7
}<|MERGE_RESOLUTION|>--- conflicted
+++ resolved
@@ -8,14 +8,7 @@
   "functions": [],
   "description": "Dodecyl gallate, or lauryl gallate, is the ester of dodecanol and gallic acid.  As a food additive it is used under the E number E312 as an antioxidant and preservative.",
   "wikipedia": "https://en.wikipedia.org/wiki/Dodecyl_gallate",
-<<<<<<< HEAD
-  "wikidata": "Q418209"
-=======
   "wikidata": "Q418209",
-  "searchVolume": 30,
-  "searchRank": 384,
-  "searchSparkline": [],
   "origin": [],
   "productCount": 1
->>>>>>> 9c559fb7
 }