--- conflicted
+++ resolved
@@ -12,25 +12,7 @@
   ],
   "description": "Ethyl cellulose is a derivative of cellulose in which some of the hydroxyl groups on the repeating glucose units are converted into ethyl ether groups.  The number of ethyl groups can vary depending on the manufacturer. It is mainly used as a thin-film coating material for coating paper, vitamin and medical pills, and for thickeners in cosmetics and in industrial processes. Food grade ethyl cellulose is one of few non-toxic films and thickeners which are not water soluble. This property allows it to be used to safeguard ingredients from water.Ethyl cellulose is also used as a food additive as an emulsifier -E462-.",
   "wikipedia": "https://en.wikipedia.org/wiki/Ethyl_cellulose",
-<<<<<<< HEAD
-  "wikidata": "Q420113"
-=======
   "wikidata": "Q420113",
-  "searchVolume": 300,
-  "searchRank": 270,
-  "searchSparkline": [
-    481,
-    843,
-    524,
-    379,
-    251,
-    277,
-    318,
-    328,
-    343,
-    292
-  ],
   "origin": [],
   "productCount": 21
->>>>>>> 9c559fb7
 }