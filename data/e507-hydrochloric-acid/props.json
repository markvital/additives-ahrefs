--- conflicted
+++ resolved
@@ -9,25 +9,7 @@
   "functions": [],
   "description": "Hydrochloric acid is a colorless inorganic chemical system with the formula H2O:HCl. Hydrochloric acid has a distinctive pungent smell. It is mainly produced as a precursor to vinyl chloride for PVC. It is classified as strongly acidic and can attack the skin over a wide composition range, since the hydrogen chloride practically dissociates completely in solution. Hydrochloric acid is the simplest chlorine-based acid system containing water. It consists of hydrogen chloride and water, and a variety of other chemical species, including hydronium and chloride ions. It is an important chemical reagent and industrial chemical, used primarily in the production of polyvinyl chloride for plastic. In households, diluted hydrochloric acid is often used as a descaling agent. In the food industry, hydrochloric acid used as a food additive and in the production of gelatin. Hydrochloric acid is also used in leather processing. Hydrochloric acid was discovered by the alchemist Jabir ibn Hayyan around the year 800 AD. Hydrochloric acid was historically called acidum salis, muriatic acid, and spirits of salt because it was produced from rock salt and \"green vitriol\" -IronII sulfate- -by Basilius Valentinus in the 15th century- and later from the chemically similar common salt and sulfuric acid -by Johann Rudolph Glauber in the 17th century-. Free hydrochloric acid was first formally described in the 16th century by Libavius. Later, it was used by chemists such as Glauber, Priestley, and Davy in their scientific research. Unless pressurized or cooled, hydrochloric acid will turn into a gas if there is around 60% or less of water. Hydrochloric acid is also known as hydronium chloride.",
   "wikipedia": "https://en.wikipedia.org/wiki/Hydrochloric_acid",
-<<<<<<< HEAD
-  "wikidata": "Q2409"
-=======
   "wikidata": "Q2409",
-  "searchVolume": 72000,
-  "searchRank": 28,
-  "searchSparkline": [
-    92056,
-    87957,
-    86605,
-    85057,
-    81394,
-    71427,
-    88091,
-    85201,
-    77564,
-    74676
-  ],
   "origin": [],
   "productCount": 15
->>>>>>> 9c559fb7
 }