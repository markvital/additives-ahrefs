{
  "title": "sodium lactate",
  "eNumber": "E325",
  "synonyms": [
    "E325",
    "sodium lactate"
  ],
  "functions": [
    "antioxidant",
    "emulsifier",
    "humectant",
    "thickener"
  ],
  "description": "Sodium lactate is the sodium salt of lactic acid, and has a mild saline taste. It is produced by fermentation of a sugar source, such as corn or beets, and then, by neutralizing the resulting lactic acid to create a compound having the formula NaC3H5O3.",
  "wikipedia": "https://en.wikipedia.org/wiki/Sodium_lactate",
<<<<<<< HEAD
  "wikidata": "Q418235"
=======
  "wikidata": "Q418235",
  "searchVolume": 4000,
  "searchRank": 160,
  "searchSparkline": [
    3876,
    4290,
    4660,
    4117,
    3610,
    3803,
    3919,
    3959,
    3891,
    3934
  ],
  "origin": [],
  "productCount": 2190
>>>>>>> 9c559fb7
}<|MERGE_RESOLUTION|>--- conflicted
+++ resolved
@@ -13,25 +13,7 @@
   ],
   "description": "Sodium lactate is the sodium salt of lactic acid, and has a mild saline taste. It is produced by fermentation of a sugar source, such as corn or beets, and then, by neutralizing the resulting lactic acid to create a compound having the formula NaC3H5O3.",
   "wikipedia": "https://en.wikipedia.org/wiki/Sodium_lactate",
-<<<<<<< HEAD
-  "wikidata": "Q418235"
-=======
   "wikidata": "Q418235",
-  "searchVolume": 4000,
-  "searchRank": 160,
-  "searchSparkline": [
-    3876,
-    4290,
-    4660,
-    4117,
-    3610,
-    3803,
-    3919,
-    3959,
-    3891,
-    3934
-  ],
   "origin": [],
   "productCount": 2190
->>>>>>> 9c559fb7
 }