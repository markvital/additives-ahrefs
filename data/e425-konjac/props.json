--- conflicted
+++ resolved
@@ -14,25 +14,7 @@
   ],
   "description": "",
   "wikipedia": "",
-<<<<<<< HEAD
-  "wikidata": ""
-=======
   "wikidata": "",
-  "searchVolume": 40000,
-  "searchRank": 57,
-  "searchSparkline": [
-    13323,
-    16217,
-    25990,
-    25716,
-    24656,
-    31421,
-    34141,
-    33891,
-    37665,
-    40681
-  ],
   "origin": [],
   "productCount": 244
->>>>>>> 9c559fb7
 }