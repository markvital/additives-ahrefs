{
  "title": "Sodium fumarate",
  "eNumber": "E365",
  "synonyms": [
    "E365",
    "Sodium fumarate"
  ],
  "functions": [],
  "description": "",
  "wikipedia": "",
<<<<<<< HEAD
  "wikidata": ""
=======
  "wikidata": "",
  "searchVolume": 30,
  "searchRank": 394,
  "searchSparkline": [],
  "origin": [],
  "productCount": 6
>>>>>>> 9c559fb7
}<|MERGE_RESOLUTION|>--- conflicted
+++ resolved
@@ -8,14 +8,7 @@
   "functions": [],
   "description": "",
   "wikipedia": "",
-<<<<<<< HEAD
-  "wikidata": ""
-=======
   "wikidata": "",
-  "searchVolume": 30,
-  "searchRank": 394,
-  "searchSparkline": [],
   "origin": [],
   "productCount": 6
->>>>>>> 9c559fb7
 }