--- conflicted
+++ resolved
@@ -11,25 +11,7 @@
   ],
   "description": "Sodium nitrite is the inorganic compound with the chemical formula NaNO2. It is a white to slightly yellowish crystalline powder that is very soluble in water and is hygroscopic. It is a useful precursor to a variety of organic compounds, such as pharmaceuticals, dyes, and pesticides, but it is probably best known as a food additive to prevent botulism. It is on the World Health Organization's List of Essential Medicines, the most important medications needed in a basic health system.Nitrate or nitrite -ingested- under conditions that result in endogenous nitrosation has been classified as \"probably carcinogenic to humans\" by International Agency for Research on Cancer -IARC-.",
   "wikipedia": "https://en.wikipedia.org/wiki/Sodium_nitrite",
-<<<<<<< HEAD
-  "wikidata": "Q339975"
-=======
   "wikidata": "Q339975",
-  "searchVolume": 12000,
-  "searchRank": 107,
-  "searchSparkline": [
-    12122,
-    12734,
-    11965,
-    11380,
-    1560,
-    3607,
-    18607,
-    13324,
-    12546,
-    10966
-  ],
   "origin": [],
   "productCount": 10296
->>>>>>> 9c559fb7
 }