{
  "title": "Potassium adipate",
  "eNumber": "E357",
  "synonyms": [
    "E357",
    "Potassium adipate"
  ],
  "functions": [],
  "description": "Potassium adipate is a compound with formula K2C6H8O4. It is the potassium salt of adipic acid. It has E number \"E357\".",
  "wikipedia": "https://en.wikipedia.org/wiki/Potassium_adipate",
<<<<<<< HEAD
  "wikidata": "Q931445"
=======
  "wikidata": "Q931445",
  "searchVolume": 10,
  "searchRank": 460,
  "searchSparkline": [],
  "origin": [],
  "productCount": 0
>>>>>>> 9c559fb7
}<|MERGE_RESOLUTION|>--- conflicted
+++ resolved
@@ -8,14 +8,7 @@
   "functions": [],
   "description": "Potassium adipate is a compound with formula K2C6H8O4. It is the potassium salt of adipic acid. It has E number \"E357\".",
   "wikipedia": "https://en.wikipedia.org/wiki/Potassium_adipate",
-<<<<<<< HEAD
-  "wikidata": "Q931445"
-=======
   "wikidata": "Q931445",
-  "searchVolume": 10,
-  "searchRank": 460,
-  "searchSparkline": [],
   "origin": [],
   "productCount": 0
->>>>>>> 9c559fb7
 }