{
  "title": "Potassium polyphosphate",
  "eNumber": "E452II",
  "synonyms": [
    "E452ii",
    "Potassium polyphosphate",
    "Potassium metaphosphate",
    "Potassium polymetaphosphate"
  ],
  "functions": [
    "emulsifier",
    "humectant",
    "sequestrant",
    "stabiliser",
    "thickener"
  ],
  "description": "",
  "wikipedia": "",
<<<<<<< HEAD
  "wikidata": "Q42807555"
=======
  "wikidata": "Q42807555",
  "searchVolume": 20,
  "searchRank": 415,
  "searchSparkline": [],
  "origin": [],
  "productCount": 16
>>>>>>> 9c559fb7
}<|MERGE_RESOLUTION|>--- conflicted
+++ resolved
@@ -16,14 +16,7 @@
   ],
   "description": "",
   "wikipedia": "",
-<<<<<<< HEAD
-  "wikidata": "Q42807555"
-=======
   "wikidata": "Q42807555",
-  "searchVolume": 20,
-  "searchRank": 415,
-  "searchSparkline": [],
   "origin": [],
   "productCount": 16
->>>>>>> 9c559fb7
 }