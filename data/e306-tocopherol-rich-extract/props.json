{
  "title": "Tocopherol-rich extract",
  "eNumber": "E306",
  "synonyms": [
    "E306",
    "Tocopherol-rich extract",
    "Tocopherols",
    "natural tocopherols",
    "mixed tocopherols",
    "natural mixed tocopherols"
  ],
  "functions": [],
  "description": "",
  "wikipedia": "https://en.wikipedia.org/wiki/Vitamin_E",
<<<<<<< HEAD
  "wikidata": "Q141180"
=======
  "wikidata": "Q141180",
  "searchVolume": 10,
  "searchRank": 470,
  "searchSparkline": [],
  "origin": [],
  "productCount": 5813
>>>>>>> 9c559fb7
}<|MERGE_RESOLUTION|>--- conflicted
+++ resolved
@@ -12,14 +12,7 @@
   "functions": [],
   "description": "",
   "wikipedia": "https://en.wikipedia.org/wiki/Vitamin_E",
-<<<<<<< HEAD
-  "wikidata": "Q141180"
-=======
   "wikidata": "Q141180",
-  "searchVolume": 10,
-  "searchRank": 470,
-  "searchSparkline": [],
   "origin": [],
   "productCount": 5813
->>>>>>> 9c559fb7
 }