{
  "title": "Succinic acid",
  "eNumber": "E363",
  "synonyms": [
    "E363",
    "Succinic acid",
    "Asuccin",
    "Amber acid",
    "1/2-Ethanedicarboxylic acid",
    "Butanedioic acid",
    "Bernsteinsaeure",
    "Ethylenesuccinic acid",
    "Spirit of amber",
    "Butanedionic acid",
    "Bernsteinsaure",
    "Succinate",
    "Butandisaeure",
    "Dihydrofumaric acid",
    "Acidum succinicum",
    "Acide butanedioique",
    "Acide succinique"
  ],
  "functions": [],
  "description": "Succinic acid --  is a dicarboxylic acid with the chemical formula -CH2-2-CO2H-2.  The name derives from Latin succinum, meaning amber. In living organisms, succinic acid takes the form of an anion, succinate, which has multiple biological roles as a metabolic intermediate being converted into fumarate by the enzyme succinate dehydrogenase in complex 2 of the electron transport chain which is involved in making ATP, and as a signaling molecule reflecting the cellular metabolic state. Succinate is generated in mitochondria via the tricarboxylic acid cycle -TCA-, an energy-yielding process shared by all organisms. Succinate can exit the mitochondrial matrix and function in the cytoplasm as well as the extracellular space, changing gene expression patterns, modulating epigenetic landscape or demonstrating hormone-like signaling. As such, succinate links cellular metabolism, especially ATP formation, to the regulation of cellular function. Dysregulation of succinate synthesis, and therefore ATP synthesis, happens in some genetic mitochondrial diseases, such as Leigh syndrome, and Melas syndrome, and degradation can lead to pathological conditions, such as malignant transformation, inflammation and tissue injury.",
  "wikipedia": "https://en.wikipedia.org/wiki/Succinic_acid",
<<<<<<< HEAD
  "wikidata": "Q213050"
=======
  "wikidata": "Q213050",
  "searchVolume": 7400,
  "searchRank": 127,
  "searchSparkline": [
    7096,
    8209,
    7713,
    6577,
    5069,
    8517,
    7111,
    6549,
    6624,
    6939
  ],
  "origin": [],
  "productCount": 547
>>>>>>> 9c559fb7
}<|MERGE_RESOLUTION|>--- conflicted
+++ resolved
@@ -23,25 +23,7 @@
   "functions": [],
   "description": "Succinic acid --  is a dicarboxylic acid with the chemical formula -CH2-2-CO2H-2.  The name derives from Latin succinum, meaning amber. In living organisms, succinic acid takes the form of an anion, succinate, which has multiple biological roles as a metabolic intermediate being converted into fumarate by the enzyme succinate dehydrogenase in complex 2 of the electron transport chain which is involved in making ATP, and as a signaling molecule reflecting the cellular metabolic state. Succinate is generated in mitochondria via the tricarboxylic acid cycle -TCA-, an energy-yielding process shared by all organisms. Succinate can exit the mitochondrial matrix and function in the cytoplasm as well as the extracellular space, changing gene expression patterns, modulating epigenetic landscape or demonstrating hormone-like signaling. As such, succinate links cellular metabolism, especially ATP formation, to the regulation of cellular function. Dysregulation of succinate synthesis, and therefore ATP synthesis, happens in some genetic mitochondrial diseases, such as Leigh syndrome, and Melas syndrome, and degradation can lead to pathological conditions, such as malignant transformation, inflammation and tissue injury.",
   "wikipedia": "https://en.wikipedia.org/wiki/Succinic_acid",
-<<<<<<< HEAD
-  "wikidata": "Q213050"
-=======
   "wikidata": "Q213050",
-  "searchVolume": 7400,
-  "searchRank": 127,
-  "searchSparkline": [
-    7096,
-    8209,
-    7713,
-    6577,
-    5069,
-    8517,
-    7111,
-    6549,
-    6624,
-    6939
-  ],
   "origin": [],
   "productCount": 547
->>>>>>> 9c559fb7
 }