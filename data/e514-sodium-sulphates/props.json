{
  "title": "Sodium sulphates",
  "eNumber": "E514",
  "synonyms": [
    "E514",
    "Sodium sulphates"
  ],
  "functions": [],
  "description": "Sodium sulfate -also known as sodium sulphate or sulfate of soda- is the inorganic compound with formula Na2SO4 as well as several related hydrates. All forms are white solids that are highly soluble in water. With an annual production of 6 million tonnes, the decahydrate is a major commodity chemical product.  It is mainly used for the manufacture of detergents and in the kraft process of paper pulping.",
  "wikipedia": "https://en.wikipedia.org/wiki/Sodium_sulfate",
<<<<<<< HEAD
  "wikidata": "Q211737"
=======
  "wikidata": "Q211737",
  "searchVolume": 0,
  "searchRank": null,
  "searchSparkline": [],
  "origin": [],
  "productCount": 9
>>>>>>> 9c559fb7
}<|MERGE_RESOLUTION|>--- conflicted
+++ resolved
@@ -8,14 +8,7 @@
   "functions": [],
   "description": "Sodium sulfate -also known as sodium sulphate or sulfate of soda- is the inorganic compound with formula Na2SO4 as well as several related hydrates. All forms are white solids that are highly soluble in water. With an annual production of 6 million tonnes, the decahydrate is a major commodity chemical product.  It is mainly used for the manufacture of detergents and in the kraft process of paper pulping.",
   "wikipedia": "https://en.wikipedia.org/wiki/Sodium_sulfate",
-<<<<<<< HEAD
-  "wikidata": "Q211737"
-=======
   "wikidata": "Q211737",
-  "searchVolume": 0,
-  "searchRank": null,
-  "searchSparkline": [],
   "origin": [],
   "productCount": 9
->>>>>>> 9c559fb7
 }