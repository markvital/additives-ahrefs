{
  "title": "Pectin",
  "eNumber": "E440A",
  "synonyms": [
    "E440a",
    "Pectin"
  ],
  "functions": [
    "emulsifier",
    "stabiliser",
    "thickener"
  ],
  "description": "Pectin -from Ancient Greek: πηκτικός pēktikós, \"congealed, curdled\"- is a structural heteropolysaccharide contained in the primary cell walls of terrestrial plants. It was first isolated and described in 1825 by Henri Braconnot. It is produced commercially as a white to light brown powder, mainly extracted from citrus fruits, and is used in food as a gelling agent, particularly in jams and jellies. It is also used in dessert fillings, medicines, sweets, as a stabilizer in fruit juices and milk drinks, and as a source of dietary fiber.",
  "wikipedia": "https://en.wikipedia.org/wiki/Pectin",
<<<<<<< HEAD
  "wikidata": "Q188154"
=======
  "wikidata": "Q188154",
  "searchVolume": 53000,
  "searchRank": 46,
  "searchSparkline": [
    37765,
    39514,
    40799,
    40812,
    48654,
    43758,
    48541,
    49305,
    51185,
    54376
  ],
  "origin": [],
  "productCount": 1
>>>>>>> 9c559fb7
}<|MERGE_RESOLUTION|>--- conflicted
+++ resolved
@@ -12,25 +12,7 @@
   ],
   "description": "Pectin -from Ancient Greek: πηκτικός pēktikós, \"congealed, curdled\"- is a structural heteropolysaccharide contained in the primary cell walls of terrestrial plants. It was first isolated and described in 1825 by Henri Braconnot. It is produced commercially as a white to light brown powder, mainly extracted from citrus fruits, and is used in food as a gelling agent, particularly in jams and jellies. It is also used in dessert fillings, medicines, sweets, as a stabilizer in fruit juices and milk drinks, and as a source of dietary fiber.",
   "wikipedia": "https://en.wikipedia.org/wiki/Pectin",
-<<<<<<< HEAD
-  "wikidata": "Q188154"
-=======
   "wikidata": "Q188154",
-  "searchVolume": 53000,
-  "searchRank": 46,
-  "searchSparkline": [
-    37765,
-    39514,
-    40799,
-    40812,
-    48654,
-    43758,
-    48541,
-    49305,
-    51185,
-    54376
-  ],
   "origin": [],
   "productCount": 1
->>>>>>> 9c559fb7
 }