--- conflicted
+++ resolved
@@ -11,14 +11,7 @@
   ],
   "description": "",
   "wikipedia": "",
-<<<<<<< HEAD
-  "wikidata": "Q17997701"
-=======
   "wikidata": "Q17997701",
-  "searchVolume": 20,
-  "searchRank": 405,
-  "searchSparkline": [],
   "origin": [],
   "productCount": 0
->>>>>>> 9c559fb7
 }