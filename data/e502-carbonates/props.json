--- conflicted
+++ resolved
@@ -8,25 +8,7 @@
   "functions": [],
   "description": "",
   "wikipedia": "",
-<<<<<<< HEAD
-  "wikidata": ""
-=======
   "wikidata": "",
-  "searchVolume": 350,
-  "searchRank": 260,
-  "searchSparkline": [
-    2356,
-    2297,
-    2523,
-    1870,
-    337,
-    374,
-    318,
-    368,
-    315,
-    297
-  ],
   "origin": [],
   "productCount": 181
->>>>>>> 9c559fb7
 }