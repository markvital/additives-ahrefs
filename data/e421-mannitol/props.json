{
  "title": "Mannitol",
  "eNumber": "E421",
  "synonyms": [
    "E421",
    "Mannitol"
  ],
  "functions": [
    "humectant",
    "stabiliser",
    "sweetener",
    "thickener"
  ],
  "description": "Mannitol is a type of sugar alcohol which is also used as a medication. As a sugar, it is often used as a sweetener in diabetic food, as it is poorly absorbed from the intestines. As a medication, it is used to decrease pressure in the eyes, as in glaucoma, and to lower increased intracranial pressure. Medically, it is given by injection. Effects typically begin within 15 minutes and last up to 8 hours.Common side effects from medical use include electrolyte problems and dehydration. Other serious side effects may include worsening heart failure and kidney problems.  It is unclear if use is safe in pregnancy. Mannitol is in the osmotic diuretic family of medications and works by pulling fluid from the brain and eyes.The discovery of mannitol is attributed to Joseph Louis Proust in 1806. It is on the World Health Organization's List of Essential Medicines, the most effective and safe medicines needed in a health system. The wholesale cost in the developing world is about US$1.12 to 5.80 a dose. In the United States, a course of treatment costs $25 to 50. It was originally made from the flowering ash and called manna due to its supposed resemblance to the Biblical food. Mannitol is on the World Anti-Doping Agency's banned drug list due to concerns that it may mask other drugs.",
  "wikipedia": "https://en.wikipedia.org/wiki/Mannitol",
<<<<<<< HEAD
  "wikidata": "Q407646"
=======
  "wikidata": "Q407646",
  "searchVolume": 34000,
  "searchRank": 67,
  "searchSparkline": [
    32005,
    33937,
    34913,
    33585,
    31281,
    30801,
    35188,
    34648,
    34238,
    34322
  ],
  "origin": [],
  "productCount": 571
>>>>>>> 9c559fb7
}<|MERGE_RESOLUTION|>--- conflicted
+++ resolved
@@ -13,25 +13,7 @@
   ],
   "description": "Mannitol is a type of sugar alcohol which is also used as a medication. As a sugar, it is often used as a sweetener in diabetic food, as it is poorly absorbed from the intestines. As a medication, it is used to decrease pressure in the eyes, as in glaucoma, and to lower increased intracranial pressure. Medically, it is given by injection. Effects typically begin within 15 minutes and last up to 8 hours.Common side effects from medical use include electrolyte problems and dehydration. Other serious side effects may include worsening heart failure and kidney problems.  It is unclear if use is safe in pregnancy. Mannitol is in the osmotic diuretic family of medications and works by pulling fluid from the brain and eyes.The discovery of mannitol is attributed to Joseph Louis Proust in 1806. It is on the World Health Organization's List of Essential Medicines, the most effective and safe medicines needed in a health system. The wholesale cost in the developing world is about US$1.12 to 5.80 a dose. In the United States, a course of treatment costs $25 to 50. It was originally made from the flowering ash and called manna due to its supposed resemblance to the Biblical food. Mannitol is on the World Anti-Doping Agency's banned drug list due to concerns that it may mask other drugs.",
   "wikipedia": "https://en.wikipedia.org/wiki/Mannitol",
-<<<<<<< HEAD
-  "wikidata": "Q407646"
-=======
   "wikidata": "Q407646",
-  "searchVolume": 34000,
-  "searchRank": 67,
-  "searchSparkline": [
-    32005,
-    33937,
-    34913,
-    33585,
-    31281,
-    30801,
-    35188,
-    34648,
-    34238,
-    34322
-  ],
   "origin": [],
   "productCount": 571
->>>>>>> 9c559fb7
 }