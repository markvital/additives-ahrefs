--- conflicted
+++ resolved
@@ -11,25 +11,7 @@
   ],
   "description": "",
   "wikipedia": "",
-<<<<<<< HEAD
-  "wikidata": "Q15427856"
-=======
   "wikidata": "Q15427856",
-  "searchVolume": 150,
-  "searchRank": 307,
-  "searchSparkline": [
-    81,
-    101,
-    101,
-    213,
-    121,
-    105,
-    124,
-    113,
-    134,
-    127
-  ],
   "origin": [],
   "productCount": 1
->>>>>>> 9c559fb7
 }