--- conflicted
+++ resolved
@@ -18,14 +18,7 @@
   ],
   "description": "",
   "wikipedia": "",
-<<<<<<< HEAD
-  "wikidata": "Q13081740"
-=======
   "wikidata": "Q13081740",
-  "searchVolume": 20,
-  "searchRank": 421,
-  "searchSparkline": [],
   "origin": [],
   "productCount": 116
->>>>>>> 9c559fb7
 }