--- conflicted
+++ resolved
@@ -10,25 +10,7 @@
   ],
   "description": "Magnesium carbonate, MgCO3 -archaic name magnesia alba-, is an inorganic salt that is a white solid. Several hydrated and basic forms of magnesium carbonate also exist as minerals.",
   "wikipedia": "https://en.wikipedia.org/wiki/Magnesium_carbonate",
-<<<<<<< HEAD
-  "wikidata": "Q407931"
-=======
   "wikidata": "Q407931",
-  "searchVolume": 12000,
-  "searchRank": 106,
-  "searchSparkline": [
-    10573,
-    11062,
-    11126,
-    10026,
-    10082,
-    9618,
-    11683,
-    12908,
-    12489,
-    11730
-  ],
   "origin": [],
   "productCount": 9
->>>>>>> 9c559fb7
 }