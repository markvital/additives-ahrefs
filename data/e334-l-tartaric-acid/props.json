{
  "title": "L(+)-tartaric acid",
  "eNumber": "E334",
  "synonyms": [
    "E334",
    "L(+)-tartaric acid",
    "tartaric acid",
    "2‚3-dihydroxybutanedioic acid",
    "2‚3-dihydroxysuccinic acid",
    "threaric acid",
    "racemic acid",
    "uvic acid",
    "paratartaric acid"
  ],
  "functions": [
    "antioxidant",
    "sequestrant"
  ],
  "description": "Tartaric acid is a white, crystalline organic acid that occurs naturally in many fruits, most notably in grapes, but also in  bananas, tamarinds, and citrus.  Its salt, potassium bitartrate, commonly known as cream of tartar, develops naturally in the process of winemaking. It is commonly mixed with sodium bicarbonate and is sold as baking powder used as a leavening agent in food preparation.  The acid itself is added to foods as an antioxidant and to impart its distinctive sour taste. Tartaric is an alpha-hydroxy-carboxylic acid, is diprotic and aldaric in acid characteristics, and is a dihydroxyl derivative of succinic acid.",
  "wikipedia": "https://en.wikipedia.org/wiki/Tartaric_acid",
<<<<<<< HEAD
  "wikidata": "Q194322"
=======
  "wikidata": "Q194322",
  "searchVolume": 0,
  "searchRank": null,
  "searchSparkline": [],
  "origin": [],
  "productCount": 2434
>>>>>>> 9c559fb7
}<|MERGE_RESOLUTION|>--- conflicted
+++ resolved
@@ -18,14 +18,7 @@
   ],
   "description": "Tartaric acid is a white, crystalline organic acid that occurs naturally in many fruits, most notably in grapes, but also in  bananas, tamarinds, and citrus.  Its salt, potassium bitartrate, commonly known as cream of tartar, develops naturally in the process of winemaking. It is commonly mixed with sodium bicarbonate and is sold as baking powder used as a leavening agent in food preparation.  The acid itself is added to foods as an antioxidant and to impart its distinctive sour taste. Tartaric is an alpha-hydroxy-carboxylic acid, is diprotic and aldaric in acid characteristics, and is a dihydroxyl derivative of succinic acid.",
   "wikipedia": "https://en.wikipedia.org/wiki/Tartaric_acid",
-<<<<<<< HEAD
-  "wikidata": "Q194322"
-=======
   "wikidata": "Q194322",
-  "searchVolume": 0,
-  "searchRank": null,
-  "searchSparkline": [],
   "origin": [],
   "productCount": 2434
->>>>>>> 9c559fb7
 }