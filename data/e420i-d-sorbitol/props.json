--- conflicted
+++ resolved
@@ -15,25 +15,7 @@
   ],
   "description": "Sorbitol --, less commonly known as glucitol --, is a sugar alcohol with a sweet taste which the human body metabolizes slowly. It can be obtained by reduction of glucose, which changes the aldehyde group to a hydroxyl group. Most sorbitol is made from corn syrup, but it is also found in nature, for example in apples, pears, peaches, and prunes. It is converted to fructose by sorbitol-6-phosphate 2-dehydrogenase. Sorbitol is an isomer of mannitol, another sugar alcohol; the two differ only in the orientation of the hydroxyl group on carbon 2. While similar, the two sugar alcohols have very different sources in nature, melting points, and uses.",
   "wikipedia": "https://en.wikipedia.org/wiki/Sorbitol",
-<<<<<<< HEAD
-  "wikidata": "Q245280"
-=======
   "wikidata": "Q245280",
-  "searchVolume": 200,
-  "searchRank": 283,
-  "searchSparkline": [
-    216,
-    303,
-    395,
-    175,
-    162,
-    191,
-    182,
-    188,
-    190,
-    193
-  ],
   "origin": [],
   "productCount": 29
->>>>>>> 9c559fb7
 }