{
  "title": "Nitrous oxide",
  "eNumber": "E942",
  "synonyms": [
    "E942",
    "Nitrous oxide",
    "propellent gas E942"
  ],
  "functions": [
    "antioxidant",
    "propellent-gas"
  ],
  "description": "Nitrous oxide, commonly known as laughing gas or nitrous, is a chemical compound, an oxide of nitrogen with the formula N2O. At room temperature, it is a colorless non-flammable gas, with a slight metallic scent and taste. At elevated temperatures, nitrous oxide is a powerful oxidizer similar to molecular oxygen. It is insoluble in water at all temperatures. Nitrous oxide has significant medical uses, especially in surgery and dentistry, for its anaesthetic and pain reducing effects. Its name \"laughing gas\", coined by Humphry Davy, is due to the euphoric effects upon inhaling it, a property that has led to its recreational use as a dissociative anaesthetic. It is on the World Health Organization's List of Essential Medicines, the most effective and safe medicines needed in a health system. It also is used as an oxidizer in rocket propellants, and in motor racing to increase the power output of engines. Nitrous oxide occurs in small amounts in the atmosphere, but recently has been found to be a major scavenger of stratospheric ozone, with an impact comparable to that of CFCs. It is estimated that 30% of the N2O in the atmosphere is the result of human activity, chiefly agriculture.",
  "wikipedia": "https://en.wikipedia.org/wiki/Nitrous_oxide",
<<<<<<< HEAD
  "wikidata": "Q905750"
=======
  "wikidata": "Q905750",
  "searchVolume": 93000,
  "searchRank": 17,
  "searchSparkline": [
    63206,
    67353,
    66388,
    68868,
    59156,
    59033,
    67662,
    69910,
    93145,
    85225
  ],
  "origin": [],
  "productCount": 170
>>>>>>> 9c559fb7
}<|MERGE_RESOLUTION|>--- conflicted
+++ resolved
@@ -12,25 +12,7 @@
   ],
   "description": "Nitrous oxide, commonly known as laughing gas or nitrous, is a chemical compound, an oxide of nitrogen with the formula N2O. At room temperature, it is a colorless non-flammable gas, with a slight metallic scent and taste. At elevated temperatures, nitrous oxide is a powerful oxidizer similar to molecular oxygen. It is insoluble in water at all temperatures. Nitrous oxide has significant medical uses, especially in surgery and dentistry, for its anaesthetic and pain reducing effects. Its name \"laughing gas\", coined by Humphry Davy, is due to the euphoric effects upon inhaling it, a property that has led to its recreational use as a dissociative anaesthetic. It is on the World Health Organization's List of Essential Medicines, the most effective and safe medicines needed in a health system. It also is used as an oxidizer in rocket propellants, and in motor racing to increase the power output of engines. Nitrous oxide occurs in small amounts in the atmosphere, but recently has been found to be a major scavenger of stratospheric ozone, with an impact comparable to that of CFCs. It is estimated that 30% of the N2O in the atmosphere is the result of human activity, chiefly agriculture.",
   "wikipedia": "https://en.wikipedia.org/wiki/Nitrous_oxide",
-<<<<<<< HEAD
-  "wikidata": "Q905750"
-=======
   "wikidata": "Q905750",
-  "searchVolume": 93000,
-  "searchRank": 17,
-  "searchSparkline": [
-    63206,
-    67353,
-    66388,
-    68868,
-    59156,
-    59033,
-    67662,
-    69910,
-    93145,
-    85225
-  ],
   "origin": [],
   "productCount": 170
->>>>>>> 9c559fb7
 }