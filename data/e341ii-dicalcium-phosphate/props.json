--- conflicted
+++ resolved
@@ -20,25 +20,7 @@
   ],
   "description": "Calcium phosphate is a family of materials and minerals containing calcium ions -Ca2+- together with inorganic phosphate anions.  Some so-called calcium phosphates contain oxide and hydroxide as well.  They are white solids of nutritious value.",
   "wikipedia": "https://en.wikipedia.org/wiki/Dicalcium_phosphate",
-<<<<<<< HEAD
-  "wikidata": "Q414619"
-=======
   "wikidata": "Q414619",
-  "searchVolume": 5700,
-  "searchRank": 142,
-  "searchSparkline": [
-    4739,
-    5328,
-    5250,
-    5081,
-    4894,
-    4568,
-    5289,
-    5727,
-    5708,
-    5769
-  ],
   "origin": [],
   "productCount": 1703
->>>>>>> 9c559fb7
 }