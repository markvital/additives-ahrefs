--- conflicted
+++ resolved
@@ -13,25 +13,7 @@
   ],
   "description": "Potassium chloride -KCl- is a metal halide salt composed of potassium and chlorine. It is odorless and has a white or colorless vitreous crystal appearance. The solid dissolves readily in water and its solutions have a salt-like taste.  KCl is used as a fertilizer, in medicine, in scientific applications, and in food processing.  In a few states of the United States it is used to cause cardiac arrest as the third drug in the \"three drug cocktail\" for executions by lethal injection. It occurs naturally as the mineral sylvite, and in combination with sodium chloride as sylvinite.The version for injection is on the World Health Organization's List of Essential Medicines, the most important medications needed in a basic health system.",
   "wikipedia": "https://en.wikipedia.org/wiki/Potassium_chloride",
-<<<<<<< HEAD
-  "wikidata": "Q184630"
-=======
   "wikidata": "Q184630",
-  "searchVolume": 85000,
-  "searchRank": 22,
-  "searchSparkline": [
-    80372,
-    84347,
-    90507,
-    84875,
-    87937,
-    87432,
-    96341,
-    96522,
-    89706,
-    85992
-  ],
   "origin": [],
   "productCount": 33
->>>>>>> 9c559fb7
 }