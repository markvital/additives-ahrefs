--- conflicted
+++ resolved
@@ -9,25 +9,7 @@
   "functions": [],
   "description": "Disodium inosinate -E631- is the disodium salt of inosinic acid with the chemical formula C10H11N4Na2O8P.  It is used as a food additive and often found in instant noodles, potato chips, and a variety of other snacks. Although it can be obtained from bacterial fermentation of sugars, it is often commercially prepared from animal sources.",
   "wikipedia": "https://en.wikipedia.org/wiki/Disodium_inosinate",
-<<<<<<< HEAD
-  "wikidata": "Q905782"
-=======
   "wikidata": "Q905782",
-  "searchVolume": 4000,
-  "searchRank": 159,
-  "searchSparkline": [
-    3078,
-    3536,
-    3390,
-    3444,
-    2909,
-    2300,
-    3161,
-    3997,
-    4061,
-    3976
-  ],
   "origin": [],
   "productCount": 6818
->>>>>>> 9c559fb7
 }