{
  "title": "Triammonium citrate",
  "eNumber": "E380",
  "synonyms": [
    "E380",
    "Triammonium citrate"
  ],
  "functions": [],
  "description": "",
  "wikipedia": "",
<<<<<<< HEAD
  "wikidata": "Q13081798"
=======
  "wikidata": "Q13081798",
  "searchVolume": 70,
  "searchRank": 344,
  "searchSparkline": [],
  "origin": [],
  "productCount": 2
>>>>>>> 9c559fb7
}<|MERGE_RESOLUTION|>--- conflicted
+++ resolved
@@ -8,14 +8,7 @@
   "functions": [],
   "description": "",
   "wikipedia": "",
-<<<<<<< HEAD
-  "wikidata": "Q13081798"
-=======
   "wikidata": "Q13081798",
-  "searchVolume": 70,
-  "searchRank": 344,
-  "searchSparkline": [],
   "origin": [],
   "productCount": 2
->>>>>>> 9c559fb7
 }