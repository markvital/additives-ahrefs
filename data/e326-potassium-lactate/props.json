{
  "title": "potassium lactate",
  "eNumber": "E326",
  "synonyms": [
    "E326",
    "potassium lactate"
  ],
  "functions": [
    "antioxidant",
    "emulsifier",
    "humectant"
  ],
  "description": "Potassium lactate is a compound with formula KC3H5O3, or H3C-CHOH-COOK. It is the potassium salt of lactic acid. It is produced by neutralizing lactic acid which is fermented from a sugar source.  It has E number \"E326\".  Potassium lactate is a liquid product that is usually 60% solids but is available at up to 78% solids.Potassium lactate is commonly used in meat and poultry products to extend shelf life and increase food safety as it has a broad antimicrobial action and is effective at inhibiting most spoilage and pathogenic bacteria. Potassium lactate is also used as an extinguishing medium in the First Alert Tundra fire extinguishers.",
  "wikipedia": "https://en.wikipedia.org/wiki/Potassium_lactate",
<<<<<<< HEAD
  "wikidata": "Q411342"
=======
  "wikidata": "Q411342",
  "searchVolume": 800,
  "searchRank": 222,
  "searchSparkline": [
    1486,
    1810,
    1475,
    1248,
    562,
    545,
    757,
    710,
    916,
    779
  ],
  "origin": [],
  "productCount": 2226
>>>>>>> 9c559fb7
}<|MERGE_RESOLUTION|>--- conflicted
+++ resolved
@@ -12,25 +12,7 @@
   ],
   "description": "Potassium lactate is a compound with formula KC3H5O3, or H3C-CHOH-COOK. It is the potassium salt of lactic acid. It is produced by neutralizing lactic acid which is fermented from a sugar source.  It has E number \"E326\".  Potassium lactate is a liquid product that is usually 60% solids but is available at up to 78% solids.Potassium lactate is commonly used in meat and poultry products to extend shelf life and increase food safety as it has a broad antimicrobial action and is effective at inhibiting most spoilage and pathogenic bacteria. Potassium lactate is also used as an extinguishing medium in the First Alert Tundra fire extinguishers.",
   "wikipedia": "https://en.wikipedia.org/wiki/Potassium_lactate",
-<<<<<<< HEAD
-  "wikidata": "Q411342"
-=======
   "wikidata": "Q411342",
-  "searchVolume": 800,
-  "searchRank": 222,
-  "searchSparkline": [
-    1486,
-    1810,
-    1475,
-    1248,
-    562,
-    545,
-    757,
-    710,
-    916,
-    779
-  ],
   "origin": [],
   "productCount": 2226
->>>>>>> 9c559fb7
 }