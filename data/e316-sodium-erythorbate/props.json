--- conflicted
+++ resolved
@@ -10,25 +10,7 @@
   ],
   "description": "Sodium erythorbate -C6H7NaO6- is a food additive used predominantly in meats, poultry, and soft drinks. Chemically, it is the sodium salt of erythorbic acid.  When used in processed meat such as hot dogs and beef sticks, it increases the rate at which nitrite reduces to nitric oxide, thus facilitating a faster cure and retaining the pink coloring. As an antioxidant structurally related to vitamin C, it helps improve flavor stability and prevents the formation of carcinogenic nitrosamines. When used as a food additive, its E number is E316. The use of erythorbic acid and sodium erythorbate as a food preservative has increased greatly since the U.S. Food and Drug Administration banned the use of sulfites as preservatives in foods intended to be eaten fresh -such as ingredients for fresh salads- and as food processors have responded to the fact that some people are allergic to sulfites. It can also be found in bologna, and is occasionally used in beverages, baked goods, and potato salad.Sodium erythorbate is produced from sugars derived from different sources, such as beets, sugar cane, and corn. An urban myth claims that sodium erythorbate is made from ground earthworms; however, there is no truth to the myth.   It is thought that the genesis of the legend comes from the similarity of the chemical name to the words earthworm and bait.Alternative applications include the development of additives that could be utilized as anti-oxidants in general. For instance, this substance has been implemented in the development of corrosion inhibitors for metals and it has been implemented in active packaging.Sodium erythorbate is soluble in water. The pH of the aqueous solution of the sodium salt is between 5 and 6. A 10% solution, made from commercial grade sodium erythorbate, may have a pH of 7.2 to 7.9. In its dry, crystalline state it is nonreactive. But, when in solution with water it readily reacts with atmospheric oxygen and other oxidizing agents, which makes it a valuable antioxidant.",
   "wikipedia": "https://en.wikipedia.org/wiki/Sodium_erythorbate",
-<<<<<<< HEAD
-  "wikidata": "Q417003"
-=======
   "wikidata": "Q417003",
-  "searchVolume": 2000,
-  "searchRank": 186,
-  "searchSparkline": [
-    1716,
-    2106,
-    1886,
-    1658,
-    1376,
-    1148,
-    1586,
-    1975,
-    1978,
-    1969
-  ],
   "origin": [],
   "productCount": 7337
->>>>>>> 9c559fb7
 }