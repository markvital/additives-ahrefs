{
  "title": "Ponceau 4r",
  "eNumber": "E124",
  "synonyms": [
    "E124",
    "Ponceau 4r",
    "cochineal red a",
    "CI Food Red 7",
    "Brilliant Scarlet 4R",
    "Ponceau"
  ],
  "functions": [
    "colour"
  ],
  "description": "Ponceau 4R -known by more than 100 synonyms, including as C.I. 16255, Cochineal Red A, C.I. Acid Red 18, Brilliant Scarlet 3R, Brilliant Scarlet 4R, New Coccine,  is a synthetic colourant that may be used as a food colouring. It is denoted by E Number E124. Its chemical name is 1--4-sulpho-1-napthylazo-- 2-napthol- 6‚8-disulphonic acid, trisodium salt. Ponceau -17th century French for \"poppy-coloured\"- is the generic name for a family of azo dyes. Ponceau 4R is a strawberry red azo dye which can be used in a variety of food products, and is usually synthesized from aromatic hydrocarbons; it is stable to light, heat, and acid but fades in the presence of ascorbic acid.It is used in Europe, Asia and Australia, but has not been approved by the US FDA.",
  "wikipedia": "https://en.wikipedia.org/wiki/Ponceau_4R",
<<<<<<< HEAD
  "wikidata": "Q384709"
=======
  "wikidata": "Q384709",
  "searchVolume": 100,
  "searchRank": 318,
  "searchSparkline": [
    111,
    111,
    226,
    202,
    69,
    54,
    52,
    60,
    79,
    127
  ],
  "origin": [],
  "productCount": 14
>>>>>>> 9c559fb7
}<|MERGE_RESOLUTION|>--- conflicted
+++ resolved
@@ -14,25 +14,7 @@
   ],
   "description": "Ponceau 4R -known by more than 100 synonyms, including as C.I. 16255, Cochineal Red A, C.I. Acid Red 18, Brilliant Scarlet 3R, Brilliant Scarlet 4R, New Coccine,  is a synthetic colourant that may be used as a food colouring. It is denoted by E Number E124. Its chemical name is 1--4-sulpho-1-napthylazo-- 2-napthol- 6‚8-disulphonic acid, trisodium salt. Ponceau -17th century French for \"poppy-coloured\"- is the generic name for a family of azo dyes. Ponceau 4R is a strawberry red azo dye which can be used in a variety of food products, and is usually synthesized from aromatic hydrocarbons; it is stable to light, heat, and acid but fades in the presence of ascorbic acid.It is used in Europe, Asia and Australia, but has not been approved by the US FDA.",
   "wikipedia": "https://en.wikipedia.org/wiki/Ponceau_4R",
-<<<<<<< HEAD
-  "wikidata": "Q384709"
-=======
   "wikidata": "Q384709",
-  "searchVolume": 100,
-  "searchRank": 318,
-  "searchSparkline": [
-    111,
-    111,
-    226,
-    202,
-    69,
-    54,
-    52,
-    60,
-    79,
-    127
-  ],
   "origin": [],
   "productCount": 14
->>>>>>> 9c559fb7
 }