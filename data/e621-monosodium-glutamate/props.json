{
  "title": "Monosodium glutamate",
  "eNumber": "E621",
  "synonyms": [
    "E621",
    "Monosodium glutamate",
    "monosodium l-glutamate",
    "Sodium glutamate",
    "L-Glutamic acid‚ monosodium salt",
    "Glutamate",
    "MSG"
  ],
  "functions": [
    "flavour-enhancer"
  ],
  "description": "Monosodium glutamate -MSG, also known as sodium glutamate- is the sodium salt of glutamic acid, one of the most abundant naturally occurring non-essential amino acids. Glutamic acid is found naturally in tomatoes, grapes, cheese, mushrooms and other foods.MSG is used in the food industry as a flavor enhancer with an umami taste that intensifies the meaty, savory flavor of food, as naturally occurring glutamate does in foods such as stews and meat soups. It was first prepared in 1908 by Japanese biochemist Kikunae Ikeda, who was trying to isolate and duplicate the savory taste of kombu, an edible seaweed used as a base for many Japanese soups. MSG as a flavor enhancer balances, blends, and rounds the perception of other tastes.The U.S. Food and Drug Administration has given MSG its generally recognized as safe -GRAS- designation. A popular belief is that large doses of MSG can cause headaches and other feelings of discomfort, known as \"Chinese restaurant syndrome,\" but double-blind tests fail to find evidence of such a reaction. The European Union classifies it as a food additive permitted in certain foods and subject to quantitative limits. MSG has the HS code 29224220 and the E number E621.",
  "wikipedia": "https://en.wikipedia.org/wiki/Monosodium_glutamate",
<<<<<<< HEAD
  "wikidata": "Q179678"
=======
  "wikidata": "Q179678",
  "searchVolume": 23000,
  "searchRank": 79,
  "searchSparkline": [
    21724,
    23413,
    23173,
    25169,
    22475,
    18023,
    22213,
    22596,
    23314,
    22781
  ],
  "origin": [],
  "productCount": 9893
>>>>>>> 9c559fb7
}<|MERGE_RESOLUTION|>--- conflicted
+++ resolved
@@ -15,25 +15,7 @@
   ],
   "description": "Monosodium glutamate -MSG, also known as sodium glutamate- is the sodium salt of glutamic acid, one of the most abundant naturally occurring non-essential amino acids. Glutamic acid is found naturally in tomatoes, grapes, cheese, mushrooms and other foods.MSG is used in the food industry as a flavor enhancer with an umami taste that intensifies the meaty, savory flavor of food, as naturally occurring glutamate does in foods such as stews and meat soups. It was first prepared in 1908 by Japanese biochemist Kikunae Ikeda, who was trying to isolate and duplicate the savory taste of kombu, an edible seaweed used as a base for many Japanese soups. MSG as a flavor enhancer balances, blends, and rounds the perception of other tastes.The U.S. Food and Drug Administration has given MSG its generally recognized as safe -GRAS- designation. A popular belief is that large doses of MSG can cause headaches and other feelings of discomfort, known as \"Chinese restaurant syndrome,\" but double-blind tests fail to find evidence of such a reaction. The European Union classifies it as a food additive permitted in certain foods and subject to quantitative limits. MSG has the HS code 29224220 and the E number E621.",
   "wikipedia": "https://en.wikipedia.org/wiki/Monosodium_glutamate",
-<<<<<<< HEAD
-  "wikidata": "Q179678"
-=======
   "wikidata": "Q179678",
-  "searchVolume": 23000,
-  "searchRank": 79,
-  "searchSparkline": [
-    21724,
-    23413,
-    23173,
-    25169,
-    22475,
-    18023,
-    22213,
-    22596,
-    23314,
-    22781
-  ],
   "origin": [],
   "productCount": 9893
->>>>>>> 9c559fb7
 }