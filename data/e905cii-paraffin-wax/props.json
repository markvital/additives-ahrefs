--- conflicted
+++ resolved
@@ -8,25 +8,7 @@
   "functions": [],
   "description": "",
   "wikipedia": "",
-<<<<<<< HEAD
-  "wikidata": "Q579764"
-=======
   "wikidata": "Q579764",
-  "searchVolume": 26000,
-  "searchRank": 76,
-  "searchSparkline": [
-    22531,
-    25253,
-    26617,
-    27320,
-    29253,
-    30512,
-    29719,
-    27753,
-    25812,
-    25821
-  ],
   "origin": [],
   "productCount": 2
->>>>>>> 9c559fb7
 }