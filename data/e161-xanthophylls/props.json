--- conflicted
+++ resolved
@@ -8,25 +8,7 @@
   "functions": [],
   "description": "",
   "wikipedia": "",
-<<<<<<< HEAD
-  "wikidata": ""
-=======
   "wikidata": "",
-  "searchVolume": 500,
-  "searchRank": 244,
-  "searchSparkline": [
-    1038,
-    1096,
-    721,
-    668,
-    581,
-    531,
-    504,
-    585,
-    504,
-    522
-  ],
   "origin": [],
   "productCount": 0
->>>>>>> 9c559fb7
 }