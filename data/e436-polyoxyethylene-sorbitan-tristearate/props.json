{
  "title": "Polyoxyethylene sorbitan tristearate",
  "eNumber": "E436",
  "synonyms": [
    "E436",
    "Polyoxyethylene sorbitan tristearate",
    "Polysorbate 65"
  ],
  "functions": [
    "emulsifier",
    "stabiliser"
  ],
  "description": "",
  "wikipedia": "",
<<<<<<< HEAD
  "wikidata": "Q2103107"
=======
  "wikidata": "Q2103107",
  "searchVolume": 0,
  "searchRank": null,
  "searchSparkline": [],
  "origin": [],
  "productCount": 66
>>>>>>> 9c559fb7
}<|MERGE_RESOLUTION|>--- conflicted
+++ resolved
@@ -12,14 +12,7 @@
   ],
   "description": "",
   "wikipedia": "",
-<<<<<<< HEAD
-  "wikidata": "Q2103107"
-=======
   "wikidata": "Q2103107",
-  "searchVolume": 0,
-  "searchRank": null,
-  "searchSparkline": [],
   "origin": [],
   "productCount": 66
->>>>>>> 9c559fb7
 }