--- conflicted
+++ resolved
@@ -9,25 +9,7 @@
   "functions": [],
   "description": "IronII gluconate, or ferrous gluconate, is a black compound often used as an iron supplement. It is the iron-II- salt of gluconic acid.  It is marketed under brand names such as Fergon, Ferralet and Simron.",
   "wikipedia": "https://en.wikipedia.org/wiki/IronII_gluconate",
-<<<<<<< HEAD
-  "wikidata": "Q421291"
-=======
   "wikidata": "Q421291",
-  "searchVolume": 500,
-  "searchRank": 242,
-  "searchSparkline": [
-    519,
-    757,
-    854,
-    404,
-    418,
-    422,
-    421,
-    498,
-    492,
-    551
-  ],
   "origin": [],
   "productCount": 641
->>>>>>> 9c559fb7
 }