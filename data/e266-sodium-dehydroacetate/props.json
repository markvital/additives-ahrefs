{
  "title": "Sodium dehydroacetate",
  "eNumber": "E266",
  "synonyms": [
    "E266",
    "Sodium dehydroacetate"
  ],
  "functions": [],
  "description": "Sodium dehydroacetate is a compound with the formula Na-CH3C5HO-O2--CH3-CO-. It is the sodium salt of dehydroacetic acid. It has E number E266.",
  "wikipedia": "https://en.wikipedia.org/wiki/Sodium_dehydroacetate",
<<<<<<< HEAD
  "wikidata": "Q7553316"
=======
  "wikidata": "Q7553316",
  "searchVolume": 500,
  "searchRank": 243,
  "searchSparkline": [
    206,
    225,
    405,
    420,
    239,
    295,
    262,
    250,
    488,
    300
  ],
  "origin": [],
  "productCount": 17
>>>>>>> 9c559fb7
}<|MERGE_RESOLUTION|>--- conflicted
+++ resolved
@@ -8,25 +8,7 @@
   "functions": [],
   "description": "Sodium dehydroacetate is a compound with the formula Na-CH3C5HO-O2--CH3-CO-. It is the sodium salt of dehydroacetic acid. It has E number E266.",
   "wikipedia": "https://en.wikipedia.org/wiki/Sodium_dehydroacetate",
-<<<<<<< HEAD
-  "wikidata": "Q7553316"
-=======
   "wikidata": "Q7553316",
-  "searchVolume": 500,
-  "searchRank": 243,
-  "searchSparkline": [
-    206,
-    225,
-    405,
-    420,
-    239,
-    295,
-    262,
-    250,
-    488,
-    300
-  ],
   "origin": [],
   "productCount": 17
->>>>>>> 9c559fb7
 }