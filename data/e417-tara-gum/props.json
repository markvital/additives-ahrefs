{
  "title": "Tara gum",
  "eNumber": "E417",
  "synonyms": [
    "E417",
    "Tara gum"
  ],
  "functions": [
    "stabiliser",
    "thickener"
  ],
  "description": "",
  "wikipedia": "https://en.wikipedia.org/wiki/Tara_spinosa#Uses",
<<<<<<< HEAD
  "wikidata": "Q15089452"
=======
  "wikidata": "Q15089452",
  "searchVolume": 1800,
  "searchRank": 193,
  "searchSparkline": [
    551,
    741,
    497,
    520,
    275,
    449,
    982,
    1233,
    1700,
    1932
  ],
  "origin": [],
  "productCount": 622
>>>>>>> 9c559fb7
}<|MERGE_RESOLUTION|>--- conflicted
+++ resolved
@@ -11,25 +11,7 @@
   ],
   "description": "",
   "wikipedia": "https://en.wikipedia.org/wiki/Tara_spinosa#Uses",
-<<<<<<< HEAD
-  "wikidata": "Q15089452"
-=======
   "wikidata": "Q15089452",
-  "searchVolume": 1800,
-  "searchRank": 193,
-  "searchSparkline": [
-    551,
-    741,
-    497,
-    520,
-    275,
-    449,
-    982,
-    1233,
-    1700,
-    1932
-  ],
   "origin": [],
   "productCount": 622
->>>>>>> 9c559fb7
 }