--- conflicted
+++ resolved
@@ -8,25 +8,7 @@
   "functions": [],
   "description": "",
   "wikipedia": "",
-<<<<<<< HEAD
-  "wikidata": ""
-=======
   "wikidata": "",
-  "searchVolume": 71000,
-  "searchRank": 31,
-  "searchSparkline": [
-    70765,
-    72408,
-    72498,
-    68178,
-    66363,
-    62340,
-    74742,
-    74271,
-    76756,
-    70183
-  ],
   "origin": [],
   "productCount": 0
->>>>>>> 9c559fb7
 }