{
  "title": "Potassium nitrite",
  "eNumber": "E249",
  "synonyms": [
    "E249",
    "Potassium nitrite"
  ],
  "functions": [
    "preservative"
  ],
  "description": "Potassium nitrite -distinct from potassium nitrate- is the inorganic compound with the chemical formula KNO2. It is an ionic salt of potassium ions K+ and nitrite ions NO2−, which forms a white or slightly yellow, hygroscopic crystalline powder that is soluble in water.It is a strong oxidizer and may accelerate the combustion of other materials. Like other nitrite salts such as sodium nitrite, potassium nitrite is toxic if swallowed, and laboratory tests suggest that it may be mutagenic or teratogenic. Gloves and safety glasses are usually used when handling potassium nitrite.",
  "wikipedia": "https://en.wikipedia.org/wiki/Potassium_nitrite",
<<<<<<< HEAD
  "wikidata": "Q409179"
=======
  "wikidata": "Q409179",
  "searchVolume": 1500,
  "searchRank": 204,
  "searchSparkline": [
    3337,
    3696,
    2898,
    2403,
    2092,
    1868,
    1306,
    1181,
    1474,
    1469
  ],
  "origin": [],
  "productCount": 4
>>>>>>> 9c559fb7
}<|MERGE_RESOLUTION|>--- conflicted
+++ resolved
@@ -10,25 +10,7 @@
   ],
   "description": "Potassium nitrite -distinct from potassium nitrate- is the inorganic compound with the chemical formula KNO2. It is an ionic salt of potassium ions K+ and nitrite ions NO2−, which forms a white or slightly yellow, hygroscopic crystalline powder that is soluble in water.It is a strong oxidizer and may accelerate the combustion of other materials. Like other nitrite salts such as sodium nitrite, potassium nitrite is toxic if swallowed, and laboratory tests suggest that it may be mutagenic or teratogenic. Gloves and safety glasses are usually used when handling potassium nitrite.",
   "wikipedia": "https://en.wikipedia.org/wiki/Potassium_nitrite",
-<<<<<<< HEAD
-  "wikidata": "Q409179"
-=======
   "wikidata": "Q409179",
-  "searchVolume": 1500,
-  "searchRank": 204,
-  "searchSparkline": [
-    3337,
-    3696,
-    2898,
-    2403,
-    2092,
-    1868,
-    1306,
-    1181,
-    1474,
-    1469
-  ],
   "origin": [],
   "productCount": 4
->>>>>>> 9c559fb7
 }