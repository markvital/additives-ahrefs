--- conflicted
+++ resolved
@@ -13,25 +13,7 @@
   ],
   "description": "",
   "wikipedia": "",
-<<<<<<< HEAD
-  "wikidata": "Q18967269"
-=======
   "wikidata": "Q18967269",
-  "searchVolume": 65000,
-  "searchRank": 37,
-  "searchSparkline": [
-    75324,
-    78151,
-    87444,
-    85443,
-    65866,
-    61298,
-    65957,
-    68492,
-    65090,
-    63881
-  ],
   "origin": [],
   "productCount": 3052
->>>>>>> 9c559fb7
 }