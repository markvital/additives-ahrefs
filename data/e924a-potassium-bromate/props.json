--- conflicted
+++ resolved
@@ -8,25 +8,7 @@
   "functions": [],
   "description": "Potassium bromate -KBrO3-, is a bromate of potassium and takes the form of white crystals or powder. It is a strong oxidizing agent.",
   "wikipedia": "https://en.wikipedia.org/wiki/Potassium_bromate",
-<<<<<<< HEAD
-  "wikidata": "Q409241"
-=======
   "wikidata": "Q409241",
-  "searchVolume": 7200,
-  "searchRank": 128,
-  "searchSparkline": [
-    3143,
-    2663,
-    2450,
-    2608,
-    1503,
-    1406,
-    2955,
-    12121,
-    6142,
-    7376
-  ],
   "origin": [],
   "productCount": 423
->>>>>>> 9c559fb7
 }