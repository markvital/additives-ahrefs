--- conflicted
+++ resolved
@@ -11,14 +11,7 @@
   ],
   "description": "Ascorbyl palmitate is an ester formed from ascorbic acid and palmitic acid creating a fat-soluble form of vitamin C.  In addition to its use as a source of vitamin C, it is also used as an antioxidant food additive -E number E304-. It is approved for use as a food additive in the EU, the U.S., Canada, Australia, and New Zealand.Ascorbyl palmitate is known to be broken down -through the digestive process- into ascorbic acid and palmitic acid -a saturated fatty acid- before being absorbed into the bloodstream. Ascorbyl palmitate is also marketed as \"vitamin C ester\".",
   "wikipedia": "https://en.wikipedia.org/wiki/Ascorbyl_palmitate",
-<<<<<<< HEAD
-  "wikidata": "Q43303953"
-=======
   "wikidata": "Q43303953",
-  "searchVolume": 0,
-  "searchRank": null,
-  "searchSparkline": [],
   "origin": [],
   "productCount": 527
->>>>>>> 9c559fb7
 }