{
  "title": "Enzymatically hydrolysed carboxymethylcellulose",
  "eNumber": "E469",
  "synonyms": [
    "E469",
    "Enzymatically hydrolysed carboxymethylcellulose",
    "enzymatically hydrolised cellulose gum"
  ],
  "functions": [
    "stabiliser",
    "thickener"
  ],
  "description": "",
  "wikipedia": "",
<<<<<<< HEAD
  "wikidata": "Q18935689"
=======
  "wikidata": "Q18935689",
  "searchVolume": null,
  "searchRank": null,
  "searchSparkline": [],
  "origin": [],
  "productCount": 1
>>>>>>> 9c559fb7
}<|MERGE_RESOLUTION|>--- conflicted
+++ resolved
@@ -12,14 +12,7 @@
   ],
   "description": "",
   "wikipedia": "",
-<<<<<<< HEAD
-  "wikidata": "Q18935689"
-=======
   "wikidata": "Q18935689",
-  "searchVolume": null,
-  "searchRank": null,
-  "searchSparkline": [],
   "origin": [],
   "productCount": 1
->>>>>>> 9c559fb7
 }