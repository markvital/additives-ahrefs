{
  "title": "Sodium ethyl p-hydroxybenzoate",
  "eNumber": "E215",
  "synonyms": [
    "E215",
    "Sodium ethyl p-hydroxybenzoate"
  ],
  "functions": [],
  "description": "",
  "wikipedia": "",
<<<<<<< HEAD
  "wikidata": ""
=======
  "wikidata": "",
  "searchVolume": 0,
  "searchRank": null,
  "searchSparkline": [
    2,
    0,
    0,
    0,
    null,
    null,
    null,
    null,
    null,
    null
  ],
  "origin": [],
  "productCount": 0
>>>>>>> 9c559fb7
}<|MERGE_RESOLUTION|>--- conflicted
+++ resolved
@@ -8,25 +8,7 @@
   "functions": [],
   "description": "",
   "wikipedia": "",
-<<<<<<< HEAD
-  "wikidata": ""
-=======
   "wikidata": "",
-  "searchVolume": 0,
-  "searchRank": null,
-  "searchSparkline": [
-    2,
-    0,
-    0,
-    0,
-    null,
-    null,
-    null,
-    null,
-    null,
-    null
-  ],
   "origin": [],
   "productCount": 0
->>>>>>> 9c559fb7
 }