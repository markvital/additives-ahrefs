{
  "title": "Propane-1‚2-diol esters of fatty acids",
  "eNumber": "E477",
  "synonyms": [
    "E477",
    "Propane-1‚2-diol esters of fatty acids"
  ],
  "functions": [
    "emulsifier"
  ],
  "description": "",
  "wikipedia": "",
<<<<<<< HEAD
  "wikidata": "Q18944660"
=======
  "wikidata": "Q18944660",
  "searchVolume": null,
  "searchRank": null,
  "searchSparkline": [],
  "origin": [],
  "productCount": 339
>>>>>>> 9c559fb7
}<|MERGE_RESOLUTION|>--- conflicted
+++ resolved
@@ -10,14 +10,7 @@
   ],
   "description": "",
   "wikipedia": "",
-<<<<<<< HEAD
-  "wikidata": "Q18944660"
-=======
   "wikidata": "Q18944660",
-  "searchVolume": null,
-  "searchRank": null,
-  "searchSparkline": [],
   "origin": [],
   "productCount": 339
->>>>>>> 9c559fb7
 }