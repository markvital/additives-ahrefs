{
  "title": "Gum ghatti",
  "eNumber": "E419",
  "synonyms": [
    "E419",
    "Gum ghatti"
  ],
  "functions": [
    "stabiliser",
    "thickener"
  ],
  "description": "",
  "wikipedia": "",
<<<<<<< HEAD
  "wikidata": "Q18967232"
=======
  "wikidata": "Q18967232",
  "searchVolume": 20,
  "searchRank": 411,
  "searchSparkline": [],
  "origin": [],
  "productCount": 0
>>>>>>> 9c559fb7
}<|MERGE_RESOLUTION|>--- conflicted
+++ resolved
@@ -11,14 +11,7 @@
   ],
   "description": "",
   "wikipedia": "",
-<<<<<<< HEAD
-  "wikidata": "Q18967232"
-=======
   "wikidata": "Q18967232",
-  "searchVolume": 20,
-  "searchRank": 411,
-  "searchSparkline": [],
   "origin": [],
   "productCount": 0
->>>>>>> 9c559fb7
 }