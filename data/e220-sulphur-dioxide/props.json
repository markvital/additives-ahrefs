--- conflicted
+++ resolved
@@ -12,25 +12,7 @@
   ],
   "description": "Sulfur dioxide -also sulphur dioxide in British English- is the chemical compound with the formula SO2. It is a toxic gas with a burnt match smell. It is released naturally by volcanic activity and is produced as a by-product of the burning of fossil fuels contaminated with sulfur compounds.",
   "wikipedia": "https://en.wikipedia.org/wiki/Sulfur_dioxide",
-<<<<<<< HEAD
-  "wikidata": "Q5282"
-=======
   "wikidata": "Q5282",
-  "searchVolume": 1300,
-  "searchRank": 209,
-  "searchSparkline": [
-    2614,
-    2431,
-    2838,
-    1980,
-    124,
-    1222,
-    1540,
-    1500,
-    1373,
-    1323
-  ],
   "origin": [],
   "productCount": 1996
->>>>>>> 9c559fb7
 }