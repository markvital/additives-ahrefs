--- conflicted
+++ resolved
@@ -9,14 +9,7 @@
   "functions": [],
   "description": "",
   "wikipedia": "https://en.wikipedia.org/wiki/Disodium_ribonucleotides",
-<<<<<<< HEAD
-  "wikidata": "Q18967210"
-=======
   "wikidata": "Q18967210",
-  "searchVolume": 10,
-  "searchRank": 440,
-  "searchSparkline": [],
   "origin": [],
   "productCount": 116
->>>>>>> 9c559fb7
 }