{
  "title": "Red 2G",
  "eNumber": "E128",
  "synonyms": [
    "E128",
    "Red 2G"
  ],
  "functions": [
    "colour"
  ],
  "description": "Red 2G is a synthetic red azo dye. It is soluble in water and slightly soluble in glycerol. It usually comes as a disodium salt of 8-acetamido-1-hydroxy-2-phenylazonaphthalene-3‚6 disulfonate.",
  "wikipedia": "https://en.wikipedia.org/wiki/Red_2G",
<<<<<<< HEAD
  "wikidata": "Q417819"
=======
  "wikidata": "Q417819",
  "searchVolume": 40,
  "searchRank": 376,
  "searchSparkline": [],
  "origin": [],
  "productCount": 1
>>>>>>> 9c559fb7
}<|MERGE_RESOLUTION|>--- conflicted
+++ resolved
@@ -10,14 +10,7 @@
   ],
   "description": "Red 2G is a synthetic red azo dye. It is soluble in water and slightly soluble in glycerol. It usually comes as a disodium salt of 8-acetamido-1-hydroxy-2-phenylazonaphthalene-3‚6 disulfonate.",
   "wikipedia": "https://en.wikipedia.org/wiki/Red_2G",
-<<<<<<< HEAD
-  "wikidata": "Q417819"
-=======
   "wikidata": "Q417819",
-  "searchVolume": 40,
-  "searchRank": 376,
-  "searchSparkline": [],
   "origin": [],
   "productCount": 1
->>>>>>> 9c559fb7
 }