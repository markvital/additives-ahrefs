{
  "title": "Invertase",
  "eNumber": "E1103",
  "synonyms": [
    "E1103",
    "Invertase"
  ],
  "functions": [
    "stabiliser"
  ],
  "description": "Invertase is an enzyme that catalyzes the hydrolysis -breakdown- of sucrose -table sugar- into fructose and glucose. Alternative names for invertase include EC 3.2.1.26, saccharase, glucosucrase, beta-h-fructosidase, beta-fructosidase, invertin, sucrase, maxinvert L 1000, fructosylinvertase, alkaline invertase, acid invertase, and the systematic name: beta-fructofuranosidase.  The resulting mixture of fructose and glucose is called inverted sugar syrup. Related to invertases are sucrases. Invertases and sucrases hydrolyze sucrose to give the same mixture of glucose and fructose. Invertases cleave the O-C-fructose- bond, whereas the sucrases cleave the O-C-glucose- bond.For industrial use, invertase is usually derived from yeast. It is also synthesized by bees, which use it to make honey from nectar. Optimal temperature at which the rate of reaction is at its greatest is 60 °C and an optimum pH of 4.5.  Typically, sugar is inverted with sulfuric acid.",
  "wikipedia": "https://en.wikipedia.org/wiki/Invertase",
<<<<<<< HEAD
  "wikidata": "Q419189"
=======
  "wikidata": "Q419189",
  "searchVolume": 2000,
  "searchRank": 185,
  "searchSparkline": [
    3423,
    3362,
    2975,
    2736,
    2224,
    2061,
    2413,
    2166,
    2022,
    1912
  ],
  "origin": [],
  "productCount": 774
>>>>>>> 9c559fb7
}<|MERGE_RESOLUTION|>--- conflicted
+++ resolved
@@ -10,25 +10,7 @@
   ],
   "description": "Invertase is an enzyme that catalyzes the hydrolysis -breakdown- of sucrose -table sugar- into fructose and glucose. Alternative names for invertase include EC 3.2.1.26, saccharase, glucosucrase, beta-h-fructosidase, beta-fructosidase, invertin, sucrase, maxinvert L 1000, fructosylinvertase, alkaline invertase, acid invertase, and the systematic name: beta-fructofuranosidase.  The resulting mixture of fructose and glucose is called inverted sugar syrup. Related to invertases are sucrases. Invertases and sucrases hydrolyze sucrose to give the same mixture of glucose and fructose. Invertases cleave the O-C-fructose- bond, whereas the sucrases cleave the O-C-glucose- bond.For industrial use, invertase is usually derived from yeast. It is also synthesized by bees, which use it to make honey from nectar. Optimal temperature at which the rate of reaction is at its greatest is 60 °C and an optimum pH of 4.5.  Typically, sugar is inverted with sulfuric acid.",
   "wikipedia": "https://en.wikipedia.org/wiki/Invertase",
-<<<<<<< HEAD
-  "wikidata": "Q419189"
-=======
   "wikidata": "Q419189",
-  "searchVolume": 2000,
-  "searchRank": 185,
-  "searchSparkline": [
-    3423,
-    3362,
-    2975,
-    2736,
-    2224,
-    2061,
-    2413,
-    2166,
-    2022,
-    1912
-  ],
   "origin": [],
   "productCount": 774
->>>>>>> 9c559fb7
 }