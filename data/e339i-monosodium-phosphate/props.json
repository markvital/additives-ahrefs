--- conflicted
+++ resolved
@@ -19,25 +19,7 @@
   ],
   "description": "Sodium phosphate is a generic term for a variety of salts of sodium -Na+- and phosphate -PO43−-. Phosphate also forms families or condensed anions including di-, tri-, tetra-, and polyphosphates. Most of these salts are known in both anhydrous -water-free- and hydrated forms. The hydrates are more common than the anhydrous forms.",
   "wikipedia": "https://en.wikipedia.org/wiki/Monosodium_phosphate",
-<<<<<<< HEAD
-  "wikidata": "Q415877"
-=======
   "wikidata": "Q415877",
-  "searchVolume": 700,
-  "searchRank": 227,
-  "searchSparkline": [
-    2037,
-    1394,
-    2334,
-    1540,
-    684,
-    728,
-    606,
-    640,
-    697,
-    627
-  ],
   "origin": [],
   "productCount": 126
->>>>>>> 9c559fb7
 }