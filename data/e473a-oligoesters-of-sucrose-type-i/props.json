--- conflicted
+++ resolved
@@ -13,14 +13,7 @@
   ],
   "description": "",
   "wikipedia": "",
-<<<<<<< HEAD
-  "wikidata": "Q32418"
-=======
   "wikidata": "Q32418",
-  "searchVolume": null,
-  "searchRank": null,
-  "searchSparkline": [],
   "origin": [],
   "productCount": 0
->>>>>>> 9c559fb7
 }