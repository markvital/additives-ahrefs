{
  "title": "Glycine and its sodium salt",
  "eNumber": "E640",
  "synonyms": [
    "E640",
    "Glycine and its sodium salt"
  ],
  "functions": [],
  "description": "",
  "wikipedia": "",
<<<<<<< HEAD
  "wikidata": "Q18967228"
=======
  "wikidata": "Q18967228",
  "searchVolume": 0,
  "searchRank": null,
  "searchSparkline": [
    0,
    0,
    2,
    0,
    null,
    null,
    null,
    null,
    null,
    null
  ],
  "origin": [],
  "productCount": 213
>>>>>>> 9c559fb7
}<|MERGE_RESOLUTION|>--- conflicted
+++ resolved
@@ -8,25 +8,7 @@
   "functions": [],
   "description": "",
   "wikipedia": "",
-<<<<<<< HEAD
-  "wikidata": "Q18967228"
-=======
   "wikidata": "Q18967228",
-  "searchVolume": 0,
-  "searchRank": null,
-  "searchSparkline": [
-    0,
-    0,
-    2,
-    0,
-    null,
-    null,
-    null,
-    null,
-    null,
-    null
-  ],
   "origin": [],
   "productCount": 213
->>>>>>> 9c559fb7
 }