--- conflicted
+++ resolved
@@ -12,14 +12,7 @@
   ],
   "description": "",
   "wikipedia": "",
-<<<<<<< HEAD
-  "wikidata": "Q18608830"
-=======
   "wikidata": "Q18608830",
-  "searchVolume": 0,
-  "searchRank": null,
-  "searchSparkline": [],
   "origin": [],
   "productCount": 0
->>>>>>> 9c559fb7
 }