--- conflicted
+++ resolved
@@ -13,25 +13,7 @@
   ],
   "description": "",
   "wikipedia": "https://en.wikipedia.org/wiki/Lysozyme",
-<<<<<<< HEAD
-  "wikidata": "Q21114915"
-=======
   "wikidata": "Q21114915",
-  "searchVolume": 9700,
-  "searchRank": 115,
-  "searchSparkline": [
-    13251,
-    13867,
-    14104,
-    12609,
-    10234,
-    8664,
-    10167,
-    10604,
-    10172,
-    9342
-  ],
   "origin": [],
   "productCount": 288
->>>>>>> 9c559fb7
 }