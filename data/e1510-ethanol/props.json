{
  "title": "Ethanol",
  "eNumber": "E1510",
  "synonyms": [
    "E1510",
    "Ethanol",
    "ethyl alcohol",
    "Methylcarbinol",
    "Ethyl hydroxide",
    "Ethyl hydrate"
  ],
  "functions": [],
  "description": "Ethanol, also called alcohol, ethyl alcohol, grain alcohol, and drinking alcohol, is a chemical compound, a simple alcohol with the chemical formula C2H5OH. Its formula can be also written as CH3−CH2−OH or C2H5−OH -an ethyl group linked to a hydroxyl group-, and is often abbreviated as EtOH. Ethanol is a volatile, flammable, colorless liquid with a slight characteristic odor. It is a psychoactive substance and is the principal type of alcohol found in alcoholic drinks. Ethanol is naturally produced by the fermentation of sugars by yeasts or via petrochemical processes, and is most commonly consumed as a popular recreational drug. It also has medical applications as an antiseptic and disinfectant. The compound is widely used as a chemical solvent, either for scientific chemical testing or in synthesis of other organic compounds, and is a vital substance used across many different kinds of manufacturing industries. Ethanol is also used as a clean-burning fuel source.",
  "wikipedia": "https://en.wikipedia.org/wiki/Ethanol",
<<<<<<< HEAD
  "wikidata": "Q153"
=======
  "wikidata": "Q153",
  "searchVolume": 91000,
  "searchRank": 20,
  "searchSparkline": [
    116938,
    118558,
    121573,
    111676,
    106630,
    89148,
    107845,
    98242,
    96557,
    89355
  ],
  "origin": [],
  "productCount": 918
>>>>>>> 9c559fb7
}<|MERGE_RESOLUTION|>--- conflicted
+++ resolved
@@ -12,25 +12,7 @@
   "functions": [],
   "description": "Ethanol, also called alcohol, ethyl alcohol, grain alcohol, and drinking alcohol, is a chemical compound, a simple alcohol with the chemical formula C2H5OH. Its formula can be also written as CH3−CH2−OH or C2H5−OH -an ethyl group linked to a hydroxyl group-, and is often abbreviated as EtOH. Ethanol is a volatile, flammable, colorless liquid with a slight characteristic odor. It is a psychoactive substance and is the principal type of alcohol found in alcoholic drinks. Ethanol is naturally produced by the fermentation of sugars by yeasts or via petrochemical processes, and is most commonly consumed as a popular recreational drug. It also has medical applications as an antiseptic and disinfectant. The compound is widely used as a chemical solvent, either for scientific chemical testing or in synthesis of other organic compounds, and is a vital substance used across many different kinds of manufacturing industries. Ethanol is also used as a clean-burning fuel source.",
   "wikipedia": "https://en.wikipedia.org/wiki/Ethanol",
-<<<<<<< HEAD
-  "wikidata": "Q153"
-=======
   "wikidata": "Q153",
-  "searchVolume": 91000,
-  "searchRank": 20,
-  "searchSparkline": [
-    116938,
-    118558,
-    121573,
-    111676,
-    106630,
-    89148,
-    107845,
-    98242,
-    96557,
-    89355
-  ],
   "origin": [],
   "productCount": 918
->>>>>>> 9c559fb7
 }