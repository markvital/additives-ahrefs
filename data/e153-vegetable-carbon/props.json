{
  "title": "Vegetable carbon",
  "eNumber": "E153",
  "synonyms": [
    "E153",
    "Vegetable carbon"
  ],
  "functions": [],
  "description": "",
  "wikipedia": "",
<<<<<<< HEAD
  "wikidata": "Q59557415"
=======
  "wikidata": "Q59557415",
  "searchVolume": 100,
  "searchRank": 323,
  "searchSparkline": [],
  "origin": [],
  "productCount": 90
>>>>>>> 9c559fb7
}<|MERGE_RESOLUTION|>--- conflicted
+++ resolved
@@ -8,14 +8,7 @@
   "functions": [],
   "description": "",
   "wikipedia": "",
-<<<<<<< HEAD
-  "wikidata": "Q59557415"
-=======
   "wikidata": "Q59557415",
-  "searchVolume": 100,
-  "searchRank": 323,
-  "searchSparkline": [],
   "origin": [],
   "productCount": 90
->>>>>>> 9c559fb7
 }