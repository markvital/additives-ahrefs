{
  "title": "Paprika extract",
  "eNumber": "E160C",
  "synonyms": [
    "E160c",
    "Paprika extract",
    "capsanthin",
    "capsorubin",
    "Paprika oleoresin",
    "oleoresin of paprika",
    "oleoresin paprika",
    "paprika color",
    "colored with paprika"
  ],
  "functions": [
    "colour"
  ],
  "description": "",
  "wikipedia": "",
<<<<<<< HEAD
  "wikidata": ""
=======
  "wikidata": "",
  "searchVolume": 250,
  "searchRank": 279,
  "searchSparkline": [
    189,
    238,
    114,
    120,
    113,
    180,
    157,
    166,
    205,
    217
  ],
  "origin": [],
  "productCount": 8402
>>>>>>> 9c559fb7
}<|MERGE_RESOLUTION|>--- conflicted
+++ resolved
@@ -17,25 +17,7 @@
   ],
   "description": "",
   "wikipedia": "",
-<<<<<<< HEAD
-  "wikidata": ""
-=======
   "wikidata": "",
-  "searchVolume": 250,
-  "searchRank": 279,
-  "searchSparkline": [
-    189,
-    238,
-    114,
-    120,
-    113,
-    180,
-    157,
-    166,
-    205,
-    217
-  ],
   "origin": [],
   "productCount": 8402
->>>>>>> 9c559fb7
 }