{
  "title": "Gardenia Blue",
  "eNumber": "E165",
  "synonyms": [
    "E165",
    "Gardenia Blue"
  ],
  "functions": [],
  "description": "",
  "wikipedia": "",
<<<<<<< HEAD
  "wikidata": ""
=======
  "wikidata": "",
  "searchVolume": 70,
  "searchRank": 338,
  "searchSparkline": [
    28,
    28,
    42,
    87,
    42,
    57,
    53,
    58,
    64,
    67
  ],
  "origin": [],
  "productCount": 7
>>>>>>> 9c559fb7
}<|MERGE_RESOLUTION|>--- conflicted
+++ resolved
@@ -8,25 +8,7 @@
   "functions": [],
   "description": "",
   "wikipedia": "",
-<<<<<<< HEAD
-  "wikidata": ""
-=======
   "wikidata": "",
-  "searchVolume": 70,
-  "searchRank": 338,
-  "searchSparkline": [
-    28,
-    28,
-    42,
-    87,
-    42,
-    57,
-    53,
-    58,
-    64,
-    67
-  ],
   "origin": [],
   "productCount": 7
->>>>>>> 9c559fb7
 }