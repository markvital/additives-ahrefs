{
  "title": "Sodium tetraborate (borax)",
  "eNumber": "E285",
  "synonyms": [
    "E285",
    "Sodium tetraborate (borax)",
    "borax",
    "sodium borate",
    "sodium tetraborate",
    "disodium tetraborate"
  ],
  "functions": [],
  "description": "Borax, also known as sodium borate, sodium tetraborate, or disodium tetraborate, is an important boron compound, a mineral, and a salt of boric acid. Powdered  borax is white, consisting of soft colorless crystals that dissolve in water. A number of closely related minerals or chemical compounds that differ in their crystal water content are referred to as borax, but the word is usually used to refer to the decahydrate. Commercially sold borax is partially dehydrated. Borax is a component of many detergents, cosmetics, and enamel glazes. It is used to make buffer solutions in biochemistry, as a fire retardant, as an anti-fungal compound, in the manufacture of fiberglass, as a flux in metallurgy, neutron-capture shields for radioactive sources, a texturing agent in cooking, as a precursor for other boron compounds, and along with its inverse, boric acid, is useful as an insecticide. In artisanal gold mining, the borax method is sometimes used as a substitute for toxic mercury in the gold extraction process. Borax was reportedly used by gold miners in parts of the Philippines in the 1900s.Borax was first discovered in dry lake beds in Tibet and was imported via the Silk Road to the Arabian Peninsula in the 8th Century AD. Borax first came into common use in the late 19th century when Francis Marion Smith's Pacific Coast Borax Company began to market and popularize a large variety of applications under the 20 Mule Team Borax trademark, named for the method by which borax was originally hauled out of the California and Nevada deserts in large enough quantities to make it cheap and commonly available.",
  "wikipedia": "https://en.wikipedia.org/wiki/Borax",
<<<<<<< HEAD
  "wikidata": "Q5319"
=======
  "wikidata": "Q5319",
  "searchVolume": 0,
  "searchRank": null,
  "searchSparkline": [],
  "origin": [],
  "productCount": 13
>>>>>>> 9c559fb7
}<|MERGE_RESOLUTION|>--- conflicted
+++ resolved
@@ -12,14 +12,7 @@
   "functions": [],
   "description": "Borax, also known as sodium borate, sodium tetraborate, or disodium tetraborate, is an important boron compound, a mineral, and a salt of boric acid. Powdered  borax is white, consisting of soft colorless crystals that dissolve in water. A number of closely related minerals or chemical compounds that differ in their crystal water content are referred to as borax, but the word is usually used to refer to the decahydrate. Commercially sold borax is partially dehydrated. Borax is a component of many detergents, cosmetics, and enamel glazes. It is used to make buffer solutions in biochemistry, as a fire retardant, as an anti-fungal compound, in the manufacture of fiberglass, as a flux in metallurgy, neutron-capture shields for radioactive sources, a texturing agent in cooking, as a precursor for other boron compounds, and along with its inverse, boric acid, is useful as an insecticide. In artisanal gold mining, the borax method is sometimes used as a substitute for toxic mercury in the gold extraction process. Borax was reportedly used by gold miners in parts of the Philippines in the 1900s.Borax was first discovered in dry lake beds in Tibet and was imported via the Silk Road to the Arabian Peninsula in the 8th Century AD. Borax first came into common use in the late 19th century when Francis Marion Smith's Pacific Coast Borax Company began to market and popularize a large variety of applications under the 20 Mule Team Borax trademark, named for the method by which borax was originally hauled out of the California and Nevada deserts in large enough quantities to make it cheap and commonly available.",
   "wikipedia": "https://en.wikipedia.org/wiki/Borax",
-<<<<<<< HEAD
-  "wikidata": "Q5319"
-=======
   "wikidata": "Q5319",
-  "searchVolume": 0,
-  "searchRank": null,
-  "searchSparkline": [],
   "origin": [],
   "productCount": 13
->>>>>>> 9c559fb7
 }