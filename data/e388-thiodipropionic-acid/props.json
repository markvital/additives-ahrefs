--- conflicted
+++ resolved
@@ -10,25 +10,7 @@
   ],
   "description": "",
   "wikipedia": "",
-<<<<<<< HEAD
-  "wikidata": "Q2823309"
-=======
   "wikidata": "Q2823309",
-  "searchVolume": 10,
-  "searchRank": 469,
-  "searchSparkline": [
-    23,
-    69,
-    0,
-    145,
-    13,
-    12,
-    9,
-    10,
-    7,
-    7
-  ],
   "origin": [],
   "productCount": 1
->>>>>>> 9c559fb7
 }