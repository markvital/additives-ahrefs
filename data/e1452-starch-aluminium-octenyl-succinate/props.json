{
  "title": "Starch aluminium octenyl succinate",
  "eNumber": "E1452",
  "synonyms": [
    "E1452",
    "Starch aluminium octenyl succinate"
  ],
  "functions": [
    "emulsifier",
    "stabiliser",
    "thickener"
  ],
  "description": "",
  "wikipedia": "",
<<<<<<< HEAD
  "wikidata": "Q18967287"
=======
  "wikidata": "Q18967287",
  "searchVolume": null,
  "searchRank": null,
  "searchSparkline": [],
  "origin": [],
  "productCount": 0
>>>>>>> 9c559fb7
}<|MERGE_RESOLUTION|>--- conflicted
+++ resolved
@@ -12,14 +12,7 @@
   ],
   "description": "",
   "wikipedia": "",
-<<<<<<< HEAD
-  "wikidata": "Q18967287"
-=======
   "wikidata": "Q18967287",
-  "searchVolume": null,
-  "searchRank": null,
-  "searchSparkline": [],
   "origin": [],
   "productCount": 0
->>>>>>> 9c559fb7
 }