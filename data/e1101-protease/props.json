{
  "title": "Protease",
  "eNumber": "E1101",
  "synonyms": [
    "E1101",
    "Protease",
    "peptidase",
    "proteinase",
    "EC 3.4",
    "E-1101",
    "E 1101"
  ],
  "functions": [
    "stabiliser"
  ],
  "description": "A protease -also called a peptidase or proteinase- is an enzyme that performs proteolysis: protein catabolism by hydrolysis of peptide bonds. Proteases have evolved multiple times, and different classes of protease can perform the same reaction by completely different catalytic mechanisms. Proteases can be found in Animalia, Plantae, Fungi, Bacteria, Archaea and viruses.",
  "wikipedia": "https://en.wikipedia.org/wiki/Protease",
<<<<<<< HEAD
  "wikidata": "Q212410"
=======
  "wikidata": "Q212410",
  "searchVolume": 15000,
  "searchRank": 101,
  "searchSparkline": [
    19109,
    20197,
    20727,
    18272,
    15868,
    14765,
    17039,
    16090,
    15954,
    13694
  ],
  "origin": [],
  "productCount": 345
>>>>>>> 9c559fb7
}<|MERGE_RESOLUTION|>--- conflicted
+++ resolved
@@ -15,25 +15,7 @@
   ],
   "description": "A protease -also called a peptidase or proteinase- is an enzyme that performs proteolysis: protein catabolism by hydrolysis of peptide bonds. Proteases have evolved multiple times, and different classes of protease can perform the same reaction by completely different catalytic mechanisms. Proteases can be found in Animalia, Plantae, Fungi, Bacteria, Archaea and viruses.",
   "wikipedia": "https://en.wikipedia.org/wiki/Protease",
-<<<<<<< HEAD
-  "wikidata": "Q212410"
-=======
   "wikidata": "Q212410",
-  "searchVolume": 15000,
-  "searchRank": 101,
-  "searchSparkline": [
-    19109,
-    20197,
-    20727,
-    18272,
-    15868,
-    14765,
-    17039,
-    16090,
-    15954,
-    13694
-  ],
   "origin": [],
   "productCount": 345
->>>>>>> 9c559fb7
 }