--- conflicted
+++ resolved
@@ -20,25 +20,7 @@
   ],
   "description": "Calcium phosphate is a family of materials and minerals containing calcium ions -Ca2+- together with inorganic phosphate anions.  Some so-called calcium phosphates contain oxide and hydroxide as well.  They are white solids of nutritious value.",
   "wikipedia": "https://en.wikipedia.org/wiki/Monocalcium_phosphate",
-<<<<<<< HEAD
-  "wikidata": "Q414673"
-=======
   "wikidata": "Q414673",
-  "searchVolume": 4400,
-  "searchRank": 154,
-  "searchSparkline": [
-    2688,
-    2977,
-    2765,
-    2930,
-    2484,
-    2540,
-    3085,
-    4213,
-    4226,
-    4415
-  ],
   "origin": [],
   "productCount": 14697
->>>>>>> 9c559fb7
 }