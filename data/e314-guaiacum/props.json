{
  "title": "Guaiacum",
  "eNumber": "E314",
  "synonyms": [
    "E314",
    "Guaiacum"
  ],
  "functions": [
    "antioxidant"
  ],
  "description": "",
  "wikipedia": "Gum_guaicum",
<<<<<<< HEAD
  "wikidata": ""
=======
  "wikidata": "",
  "searchVolume": 150,
  "searchRank": 299,
  "searchSparkline": [
    335,
    586,
    590,
    233,
    132,
    122,
    116,
    122,
    158,
    138
  ],
  "origin": [],
  "productCount": 0
>>>>>>> 9c559fb7
}<|MERGE_RESOLUTION|>--- conflicted
+++ resolved
@@ -10,25 +10,7 @@
   ],
   "description": "",
   "wikipedia": "Gum_guaicum",
-<<<<<<< HEAD
-  "wikidata": ""
-=======
   "wikidata": "",
-  "searchVolume": 150,
-  "searchRank": 299,
-  "searchSparkline": [
-    335,
-    586,
-    590,
-    233,
-    132,
-    122,
-    116,
-    122,
-    158,
-    138
-  ],
   "origin": [],
   "productCount": 0
->>>>>>> 9c559fb7
 }