--- conflicted
+++ resolved
@@ -9,14 +9,7 @@
   "functions": [],
   "description": "Octyl gallate is the ester of 1-octanol and gallic acid.  As a food additive, it is used under the E number E311 as an antioxidant and preservative.",
   "wikipedia": "https://en.wikipedia.org/wiki/Octyl_gallate",
-<<<<<<< HEAD
-  "wikidata": "Q2317929"
-=======
   "wikidata": "Q2317929",
-  "searchVolume": 30,
-  "searchRank": 391,
-  "searchSparkline": [],
   "origin": [],
   "productCount": 1
->>>>>>> 9c559fb7
 }