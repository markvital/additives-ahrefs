{
  "title": "Sucrose acetate isobutyrate",
  "eNumber": "E444",
  "synonyms": [
    "E444",
    "Sucrose acetate isobutyrate"
  ],
  "functions": [
    "emulsifier",
    "stabiliser"
  ],
  "description": "Sucrose acetoisobutyrate -SAIB- is an emulsifier and has E number E444. In the United States, SAIB is categorized as generally recognized as safe -GRAS- as a food additive in cocktail mixers, beer, malt beverages, or wine coolers and is a potential replacement for brominated vegetable oil.",
  "wikipedia": "https://en.wikipedia.org/wiki/Sucrose_acetate_isobutyrate",
<<<<<<< HEAD
  "wikidata": "Q410537"
=======
  "wikidata": "Q410537",
  "searchVolume": 1200,
  "searchRank": 210,
  "searchSparkline": [
    1243,
    1437,
    1497,
    2008,
    818,
    919,
    934,
    1361,
    1468,
    1142
  ],
  "origin": [],
  "productCount": 416
>>>>>>> 9c559fb7
}<|MERGE_RESOLUTION|>--- conflicted
+++ resolved
@@ -11,25 +11,7 @@
   ],
   "description": "Sucrose acetoisobutyrate -SAIB- is an emulsifier and has E number E444. In the United States, SAIB is categorized as generally recognized as safe -GRAS- as a food additive in cocktail mixers, beer, malt beverages, or wine coolers and is a potential replacement for brominated vegetable oil.",
   "wikipedia": "https://en.wikipedia.org/wiki/Sucrose_acetate_isobutyrate",
-<<<<<<< HEAD
-  "wikidata": "Q410537"
-=======
   "wikidata": "Q410537",
-  "searchVolume": 1200,
-  "searchRank": 210,
-  "searchSparkline": [
-    1243,
-    1437,
-    1497,
-    2008,
-    818,
-    919,
-    934,
-    1361,
-    1468,
-    1142
-  ],
   "origin": [],
   "productCount": 416
->>>>>>> 9c559fb7
 }