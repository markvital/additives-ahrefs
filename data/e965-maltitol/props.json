--- conflicted
+++ resolved
@@ -14,25 +14,7 @@
   ],
   "description": "Maltitol is a sugar alcohol -a polyol- used as a sugar substitute. It has 75–90% of the sweetness of sucrose -table sugar- and nearly identical properties, except for browning. It is used to replace table sugar because it is half as caloric, does not promote tooth decay, and has a somewhat lesser effect on blood glucose.  In chemical terms, maltitol is known as 4-O-α-glucopyranosyl-D-sorbitol. It is used in commercial products under trade names such as Lesys, Maltisweet and SweetPearl.",
   "wikipedia": "https://en.wikipedia.org/wiki/Maltitol",
-<<<<<<< HEAD
-  "wikidata": "Q423882"
-=======
   "wikidata": "Q423882",
-  "searchVolume": 19000,
-  "searchRank": 91,
-  "searchSparkline": [
-    11293,
-    13232,
-    18168,
-    19609,
-    14629,
-    14954,
-    15583,
-    16814,
-    17653,
-    19267
-  ],
   "origin": [],
   "productCount": 1944
->>>>>>> 9c559fb7
 }