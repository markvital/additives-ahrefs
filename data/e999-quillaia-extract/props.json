--- conflicted
+++ resolved
@@ -16,25 +16,7 @@
   ],
   "description": "Quillaia is the milled inner bark or small stems and branches of the soapbark -Quillaja saponaria, Molina-. Other names include Murillo bark extract, Panama bark extract, Vanilla extract, Quillaia extract, Quillay bark extract, and Soapbark extract. It contains a high concentration of saponins which is increased by processing; highly purified quillaia is used to enhance vaccines. Other compounds in the extract include tannins and other polyphenols, and calcium oxalate. It is listed as an ingredient in root beer and cream soda. The extract of quillaia is used in the manufacture of food additives -E number 999-. It is used as a humectant in baked goods, frozen dairy products, and puddings and as a foaming agent in soft drinks. It is also applied in some \"natural\" spray adjuvant formulations for agriculture. In particular, the saponins from Quillaja saponaria are used in veterinary vaccines as adjuvant -e.g., foot-and-mouth disease vaccines, helping to enhance the immune response-. Initially the crude fraction was used. Later on, a purified mixture called Quil A was developed by Dalsgaard, which was more effective and caused fewer local side reactions. Quil A is still a mixture of more than 25 different saponin molecules. One of them, the saponin QS21, is being investigated for possible beneficial adjuvant effects on the human immune system.",
   "wikipedia": "https://en.wikipedia.org/wiki/Quillaia",
-<<<<<<< HEAD
-  "wikidata": "Q118843"
-=======
   "wikidata": "Q118843",
-  "searchVolume": 3400,
-  "searchRank": 167,
-  "searchSparkline": [
-    1668,
-    2145,
-    1793,
-    1679,
-    2211,
-    2776,
-    2958,
-    3030,
-    3319,
-    3485
-  ],
   "origin": [],
   "productCount": 95
->>>>>>> 9c559fb7
 }