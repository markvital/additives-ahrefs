{
  "title": "Disodium citrate",
  "eNumber": "E331II",
  "synonyms": [
    "E331ii",
    "Disodium citrate"
  ],
  "functions": [
    "emulsifier",
    "sequestrant",
    "stabiliser"
  ],
  "description": "Sodium citrate may refer to any of the sodium salts of citrate -though most commonly the third-:  Monosodium citrate Disodium citrate Trisodium citrateThe three forms of the salt are collectively known by the E number E331. Sodium citrates are used as acidity regulators in food and drinks, and also as emulsifiers for oils. They enable cheeses to melt without becoming greasy.",
  "wikipedia": "https://en.wikipedia.org/wiki/Disodium_citrate",
<<<<<<< HEAD
  "wikidata": "Q4177124"
=======
  "wikidata": "Q4177124",
  "searchVolume": 40,
  "searchRank": 369,
  "searchSparkline": [],
  "origin": [],
  "productCount": 6
>>>>>>> 9c559fb7
}<|MERGE_RESOLUTION|>--- conflicted
+++ resolved
@@ -12,14 +12,7 @@
   ],
   "description": "Sodium citrate may refer to any of the sodium salts of citrate -though most commonly the third-:  Monosodium citrate Disodium citrate Trisodium citrateThe three forms of the salt are collectively known by the E number E331. Sodium citrates are used as acidity regulators in food and drinks, and also as emulsifiers for oils. They enable cheeses to melt without becoming greasy.",
   "wikipedia": "https://en.wikipedia.org/wiki/Disodium_citrate",
-<<<<<<< HEAD
-  "wikidata": "Q4177124"
-=======
   "wikidata": "Q4177124",
-  "searchVolume": 40,
-  "searchRank": 369,
-  "searchSparkline": [],
   "origin": [],
   "productCount": 6
->>>>>>> 9c559fb7
 }