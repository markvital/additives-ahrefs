--- conflicted
+++ resolved
@@ -12,14 +12,7 @@
   ],
   "description": "",
   "wikipedia": "",
-<<<<<<< HEAD
-  "wikidata": "Q2103104"
-=======
   "wikidata": "Q2103104",
-  "searchVolume": 40,
-  "searchRank": 373,
-  "searchSparkline": [],
   "origin": [],
   "productCount": 5912
->>>>>>> 9c559fb7
 }