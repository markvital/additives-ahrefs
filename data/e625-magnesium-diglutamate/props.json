--- conflicted
+++ resolved
@@ -8,14 +8,7 @@
   "functions": [],
   "description": "Magnesium diglutamate is a compound with formula Mg-C5H8NO4-2. It is a magnesium acid salt of glutamic acid. It has the E number E625 and is used in foods as a flavor enhancer.",
   "wikipedia": "https://en.wikipedia.org/wiki/Magnesium_diglutamate",
-<<<<<<< HEAD
-  "wikidata": "Q1821120"
-=======
   "wikidata": "Q1821120",
-  "searchVolume": 0,
-  "searchRank": null,
-  "searchSparkline": [],
   "origin": [],
   "productCount": 2
->>>>>>> 9c559fb7
 }