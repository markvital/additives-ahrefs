{
  "title": "Steviol glycosides from Stevia",
  "eNumber": "E960A",
  "synonyms": [
    "E960a",
    "Steviol glycosides from Stevia"
  ],
  "functions": [
    "sweetener"
  ],
  "description": "",
  "wikipedia": "",
<<<<<<< HEAD
  "wikidata": ""
=======
  "wikidata": "",
  "searchVolume": 0,
  "searchRank": null,
  "searchSparkline": [],
  "origin": [],
  "productCount": 6
>>>>>>> 9c559fb7
}<|MERGE_RESOLUTION|>--- conflicted
+++ resolved
@@ -10,14 +10,7 @@
   ],
   "description": "",
   "wikipedia": "",
-<<<<<<< HEAD
-  "wikidata": ""
-=======
   "wikidata": "",
-  "searchVolume": 0,
-  "searchRank": null,
-  "searchSparkline": [],
   "origin": [],
   "productCount": 6
->>>>>>> 9c559fb7
 }