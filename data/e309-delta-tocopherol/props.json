{
  "title": "Delta-tocopherol",
  "eNumber": "E309",
  "synonyms": [
    "E309",
    "Delta-tocopherol",
    "δ-tocopherol"
  ],
  "functions": [],
  "description": "δ-Tocopherol is one of the chemical compounds that is considered vitamin E.  As a food additive, it has E number E309. See the main article tocopherol for more information.",
  "wikipedia": "https://en.wikipedia.org/wiki/Delta-Tocopherol",
<<<<<<< HEAD
  "wikidata": "Q155751"
=======
  "wikidata": "Q155751",
  "searchVolume": 10,
  "searchRank": 439,
  "searchSparkline": [],
  "origin": [],
  "productCount": 5
>>>>>>> 9c559fb7
}<|MERGE_RESOLUTION|>--- conflicted
+++ resolved
@@ -9,14 +9,7 @@
   "functions": [],
   "description": "δ-Tocopherol is one of the chemical compounds that is considered vitamin E.  As a food additive, it has E number E309. See the main article tocopherol for more information.",
   "wikipedia": "https://en.wikipedia.org/wiki/Delta-Tocopherol",
-<<<<<<< HEAD
-  "wikidata": "Q155751"
-=======
   "wikidata": "Q155751",
-  "searchVolume": 10,
-  "searchRank": 439,
-  "searchSparkline": [],
   "origin": [],
   "productCount": 5
->>>>>>> 9c559fb7
 }