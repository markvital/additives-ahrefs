--- conflicted
+++ resolved
@@ -10,14 +10,7 @@
   ],
   "description": "",
   "wikipedia": "",
-<<<<<<< HEAD
-  "wikidata": ""
-=======
   "wikidata": "",
-  "searchVolume": null,
-  "searchRank": null,
-  "searchSparkline": [],
   "origin": [],
   "productCount": 5
->>>>>>> 9c559fb7
 }