{
  "title": "Calcium stearoyl-2-lactylate",
  "eNumber": "E482",
  "synonyms": [
    "E482",
    "Calcium stearoyl-2-lactylate"
  ],
  "functions": [
    "emulsifier",
    "stabiliser"
  ],
  "description": "Calcium stearoyl-2-lactylate -calcium stearoyl lactylate or CSL- or E482 is a versatile,  FDA approved food additive.  It is one type of a commercially available lactylate.  CSL is  non-toxic,  biodegradable, and typically manufactured using  biorenewable  feedstocks.  Because CSL is a safe and highly effective food additive, it is used in a wide variety of products from  baked goods and  desserts to packaging.As described by the  Food Chemicals Codex 7th edition, CSL is a cream-colored powder.  CSL is currently manufactured by the esterification of stearic acid and lactic acid with partial neutralization using food-grade hydrated lime -calcium hydroxide-.  Commercial grade CSL is a mixture of calcium salts of stearoyl lactic acid, with minor proportions of other salts of related acids.  The  HLB for CSL is 5.1.  It is slightly soluble in hot water.  The pH of a 2% aqueous suspension is approximately 4.7.",
  "wikipedia": "https://en.wikipedia.org/wiki/Calcium_stearoyl-2-lactylate",
<<<<<<< HEAD
  "wikidata": "Q788535"
=======
  "wikidata": "Q788535",
  "searchVolume": 0,
  "searchRank": null,
  "searchSparkline": [],
  "origin": [],
  "productCount": 126
>>>>>>> 9c559fb7
}<|MERGE_RESOLUTION|>--- conflicted
+++ resolved
@@ -11,14 +11,7 @@
   ],
   "description": "Calcium stearoyl-2-lactylate -calcium stearoyl lactylate or CSL- or E482 is a versatile,  FDA approved food additive.  It is one type of a commercially available lactylate.  CSL is  non-toxic,  biodegradable, and typically manufactured using  biorenewable  feedstocks.  Because CSL is a safe and highly effective food additive, it is used in a wide variety of products from  baked goods and  desserts to packaging.As described by the  Food Chemicals Codex 7th edition, CSL is a cream-colored powder.  CSL is currently manufactured by the esterification of stearic acid and lactic acid with partial neutralization using food-grade hydrated lime -calcium hydroxide-.  Commercial grade CSL is a mixture of calcium salts of stearoyl lactic acid, with minor proportions of other salts of related acids.  The  HLB for CSL is 5.1.  It is slightly soluble in hot water.  The pH of a 2% aqueous suspension is approximately 4.7.",
   "wikipedia": "https://en.wikipedia.org/wiki/Calcium_stearoyl-2-lactylate",
-<<<<<<< HEAD
-  "wikidata": "Q788535"
-=======
   "wikidata": "Q788535",
-  "searchVolume": 0,
-  "searchRank": null,
-  "searchSparkline": [],
   "origin": [],
   "productCount": 126
->>>>>>> 9c559fb7
 }