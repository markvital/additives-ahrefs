{
  "title": "Riboflavin",
  "eNumber": "E101",
  "synonyms": [
    "E101",
    "Riboflavin",
    "Vitamin B2",
    "Flavaxin",
    "Vitamin B 2",
    "Vitamin G",
    "Riboflavine",
    "Lactoflavine",
    "Lactoflavin"
  ],
  "functions": [
    "colour"
  ],
  "description": "Riboflavin, also known as vitamin B2, is a vitamin found in food and used as a dietary supplement. Food sources include eggs, green vegetables, milk and other dairy product, meat, mushrooms, and almonds. Some countries require its addition to grains. As a supplement it is used to prevent and treat riboflavin deficiency and prevent migraines. It may be given by mouth or injection.It is nearly always well tolerated. Normal doses are safe during pregnancy. Riboflavin is in the vitamin B group. It is required by the body for cellular respiration.Riboflavin was discovered in 1920, isolated in 1933, and first made in 1935. It is on the World Health Organization's List of Essential Medicines, the most effective and safe medicines needed in a health system. Riboflavin is available as a generic medication and over the counter. In the United States a month of supplements costs less than 25 USD.",
  "wikipedia": "https://en.wikipedia.org/wiki/Riboflavin",
<<<<<<< HEAD
  "wikidata": "Q130365"
=======
  "wikidata": "Q130365",
  "searchVolume": 65000,
  "searchRank": 39,
  "searchSparkline": [
    41156,
    44060,
    46443,
    47387,
    43771,
    42212,
    51675,
    58538,
    60501,
    67742
  ],
  "origin": [],
  "productCount": 555
>>>>>>> 9c559fb7
}<|MERGE_RESOLUTION|>--- conflicted
+++ resolved
@@ -17,25 +17,7 @@
   ],
   "description": "Riboflavin, also known as vitamin B2, is a vitamin found in food and used as a dietary supplement. Food sources include eggs, green vegetables, milk and other dairy product, meat, mushrooms, and almonds. Some countries require its addition to grains. As a supplement it is used to prevent and treat riboflavin deficiency and prevent migraines. It may be given by mouth or injection.It is nearly always well tolerated. Normal doses are safe during pregnancy. Riboflavin is in the vitamin B group. It is required by the body for cellular respiration.Riboflavin was discovered in 1920, isolated in 1933, and first made in 1935. It is on the World Health Organization's List of Essential Medicines, the most effective and safe medicines needed in a health system. Riboflavin is available as a generic medication and over the counter. In the United States a month of supplements costs less than 25 USD.",
   "wikipedia": "https://en.wikipedia.org/wiki/Riboflavin",
-<<<<<<< HEAD
-  "wikidata": "Q130365"
-=======
   "wikidata": "Q130365",
-  "searchVolume": 65000,
-  "searchRank": 39,
-  "searchSparkline": [
-    41156,
-    44060,
-    46443,
-    47387,
-    43771,
-    42212,
-    51675,
-    58538,
-    60501,
-    67742
-  ],
   "origin": [],
   "productCount": 555
->>>>>>> 9c559fb7
 }