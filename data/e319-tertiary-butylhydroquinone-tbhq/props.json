{
  "title": "Tertiary-butylhydroquinone (tbhq)",
  "eNumber": "E319",
  "synonyms": [
    "E319",
    "Tertiary-butylhydroquinone (tbhq)",
    "Tert-butyl-1‚4-benzenediol",
    "Butylhydroxinon",
    "TBHQ",
    "Tert-Butylhydroquinone",
    "tertiary butylhydroquinone"
  ],
  "functions": [
    "antioxidant"
  ],
  "description": "tert-Butylhydroquinone -TBHQ, tertiary butylhydroquinone- is a synthetic aromatic organic compound which is a type of phenol. It is a derivative of hydroquinone, substituted with a tert-butyl group.",
  "wikipedia": "https://en.wikipedia.org/wiki/Tert-Butylhydroquinone",
<<<<<<< HEAD
  "wikidata": "Q662443"
=======
  "wikidata": "Q662443",
  "searchVolume": null,
  "searchRank": null,
  "searchSparkline": [],
  "origin": [],
  "productCount": 3147
>>>>>>> 9c559fb7
}<|MERGE_RESOLUTION|>--- conflicted
+++ resolved
@@ -15,14 +15,7 @@
   ],
   "description": "tert-Butylhydroquinone -TBHQ, tertiary butylhydroquinone- is a synthetic aromatic organic compound which is a type of phenol. It is a derivative of hydroquinone, substituted with a tert-butyl group.",
   "wikipedia": "https://en.wikipedia.org/wiki/Tert-Butylhydroquinone",
-<<<<<<< HEAD
-  "wikidata": "Q662443"
-=======
   "wikidata": "Q662443",
-  "searchVolume": null,
-  "searchRank": null,
-  "searchSparkline": [],
   "origin": [],
   "productCount": 3147
->>>>>>> 9c559fb7
 }