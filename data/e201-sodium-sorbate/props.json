--- conflicted
+++ resolved
@@ -11,14 +11,7 @@
   ],
   "description": "Sodium sorbate is the sodium salt of sorbic acid. Its formula is NaC6H7O2 and systematic name is sodium -E,E--hexa-2‚4-dienoate. It is a food additive with E-number E201.",
   "wikipedia": "https://en.wikipedia.org/wiki/Sodium_sorbate",
-<<<<<<< HEAD
-  "wikidata": "Q420152"
-=======
   "wikidata": "Q420152",
-  "searchVolume": 100,
-  "searchRank": 321,
-  "searchSparkline": [],
   "origin": [],
   "productCount": 9
->>>>>>> 9c559fb7
 }