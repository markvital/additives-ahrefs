--- conflicted
+++ resolved
@@ -19,14 +19,7 @@
   ],
   "description": "",
   "wikipedia": "https://en.wikipedia.org/wiki/Tetrasodium_pyrophosphate",
-<<<<<<< HEAD
-  "wikidata": "Q418504"
-=======
   "wikidata": "Q418504",
-  "searchVolume": 20,
-  "searchRank": 422,
-  "searchSparkline": [],
   "origin": [],
   "productCount": 1336
->>>>>>> 9c559fb7
 }