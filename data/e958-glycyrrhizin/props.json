--- conflicted
+++ resolved
@@ -10,25 +10,7 @@
   ],
   "description": "Glycyrrhizin -or glycyrrhizic acid  or glycyrrhizinic acid- is the chief sweet-tasting constituent of Glycyrrhiza glabra -liquorice- root. Structurally, it is a saponin used as an emulsifier and gel-forming agent in foodstuffs and cosmetics. Its aglycone is enoxolone assessed as a prodrug used in Japan to reduce the risk of liver cancer in people with chronic hepatitis C.",
   "wikipedia": "https://en.wikipedia.org/wiki/Glycyrrhizin",
-<<<<<<< HEAD
-  "wikidata": "Q418705"
-=======
   "wikidata": "Q418705",
-  "searchVolume": 600,
-  "searchRank": 232,
-  "searchSparkline": [
-    1896,
-    3518,
-    2550,
-    1425,
-    797,
-    729,
-    623,
-    528,
-    601,
-    698
-  ],
   "origin": [],
   "productCount": 7
->>>>>>> 9c559fb7
 }