--- conflicted
+++ resolved
@@ -16,25 +16,7 @@
   ],
   "description": "Sodium triphosphate -STP-, also  sodium tripolyphosphate -STPP-, or tripolyphosphate -TPP-,- is an inorganic compound with formula Na5P3O10.  It is the sodium salt of the polyphosphate penta-anion, which is the conjugate base of triphosphoric acid.  It is produced on a large scale as a component of many domestic and industrial products, especially detergents.  Environmental problems associated with eutrophication are attributed to its widespread use.",
   "wikipedia": "https://en.wikipedia.org/wiki/Sodium_triphosphate",
-<<<<<<< HEAD
-  "wikidata": "Q29145"
-=======
   "wikidata": "Q29145",
-  "searchVolume": 150,
-  "searchRank": 305,
-  "searchSparkline": [
-    351,
-    162,
-    166,
-    278,
-    91,
-    114,
-    135,
-    162,
-    207,
-    155
-  ],
   "origin": [],
   "productCount": 91
->>>>>>> 9c559fb7
 }