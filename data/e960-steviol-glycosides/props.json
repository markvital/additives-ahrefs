--- conflicted
+++ resolved
@@ -14,25 +14,7 @@
   ],
   "description": "Steviol glycosides are the chemical compounds responsible for the sweet taste of the leaves of the South American plant Stevia rebaudiana -Asteraceae- and the main ingredients -or precursors- of many sweeteners marketed under the generic name stevia and several trade names.  They also occur in the related species Stevia phlebophylla -but in no other species of Stevia- and in the plant Rubus chingii -Rosaceae-.Steviol glycosides from Stevia rebaudiana have been reported to be between 30 and 320 times sweeter than sucrose, although there is some disagreement in the technical literature about these numbers. They are heat-stable, pH-stable, and do not ferment.  Additionally, they do not induce a glycemic response when ingested, because humans can not metabolize stevia. This makes them attractive as natural sugar substitutes for diabetics and other people on carbohydrate-controlled diets. Steviol glycosides stimulate the insulin secretion through potentiation of the β-cell, preventing high blood glucose after a meal.  The acceptable daily intake -ADI- for steviol glycosides, expressed as steviol equivalents, has been established to be 4 mg/kg body weight/day, and is based on no observed effects of a 100 fold higher dose in a rat study.",
   "wikipedia": "https://en.wikipedia.org/wiki/Steviol_glycoside",
-<<<<<<< HEAD
-  "wikidata": "Q2805600"
-=======
   "wikidata": "Q2805600",
-  "searchVolume": 6600,
-  "searchRank": 133,
-  "searchSparkline": [
-    260,
-    861,
-    582,
-    1559,
-    1973,
-    2363,
-    3553,
-    5416,
-    6451,
-    6761
-  ],
   "origin": [],
   "productCount": 3675
->>>>>>> 9c559fb7
 }