--- conflicted
+++ resolved
@@ -10,25 +10,7 @@
   ],
   "description": "Potassium gluconate is the potassium salt of the conjugate base of gluconic acid. It is also referred to as 2‚3,4‚5,6-pentahydroxycaproic acid potassium salt, D-gluconic acid potassium salt, or potassium D-gluconate.It contains 16.69%  potassium by mass. Thus 5.99 g  of potassium gluconate contains 1 g of potassium. It has a density of 1.73 g/cm3.",
   "wikipedia": "https://en.wikipedia.org/wiki/Potassium_gluconate",
-<<<<<<< HEAD
-  "wikidata": "Q1122870"
-=======
   "wikidata": "Q1122870",
-  "searchVolume": 7000,
-  "searchRank": 131,
-  "searchSparkline": [
-    7669,
-    7148,
-    7308,
-    7074,
-    5666,
-    5634,
-    6599,
-    7452,
-    6984,
-    6989
-  ],
   "origin": [],
   "productCount": 4
->>>>>>> 9c559fb7
 }