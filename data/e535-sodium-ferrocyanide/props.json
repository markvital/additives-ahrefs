{
  "title": "Sodium ferrocyanide",
  "eNumber": "E535",
  "synonyms": [
    "E535",
    "Sodium ferrocyanide",
    "Yellow prussiate of soda"
  ],
  "functions": [],
  "description": "Sodium ferrocyanide is the sodium salt of the coordination compound of formula [Fe-CN-6]4−. In its hydrous form, Na4Fe-CN-6 · 10 H2O -sodium ferrocyanide decahydrate-, it is sometimes known as yellow prussiate of soda. It is a yellow crystalline solid that is soluble in water and insoluble in alcohol. The yellow color is the color of ferrocyanide anion. Despite the presence of the cyanide ligands, sodium ferrocyanide has low toxicity -acceptable daily intake 0–0.025 mg/kg  body weight-. The ferrocyanides are less toxic than many salts of cyanide, because they tend not to release free cyanide. However, like all ferrocyanide salt solutions, addition of an acid can result in the production of hydrogen cyanide gas, which is toxic.",
  "wikipedia": "https://en.wikipedia.org/wiki/Sodium_ferrocyanide",
<<<<<<< HEAD
  "wikidata": "Q418474"
=======
  "wikidata": "Q418474",
  "searchVolume": 200,
  "searchRank": 291,
  "searchSparkline": [
    324,
    514,
    505,
    358,
    136,
    154,
    174,
    187,
    200,
    157
  ],
  "origin": [],
  "productCount": 207
>>>>>>> 9c559fb7
}<|MERGE_RESOLUTION|>--- conflicted
+++ resolved
@@ -9,25 +9,7 @@
   "functions": [],
   "description": "Sodium ferrocyanide is the sodium salt of the coordination compound of formula [Fe-CN-6]4−. In its hydrous form, Na4Fe-CN-6 · 10 H2O -sodium ferrocyanide decahydrate-, it is sometimes known as yellow prussiate of soda. It is a yellow crystalline solid that is soluble in water and insoluble in alcohol. The yellow color is the color of ferrocyanide anion. Despite the presence of the cyanide ligands, sodium ferrocyanide has low toxicity -acceptable daily intake 0–0.025 mg/kg  body weight-. The ferrocyanides are less toxic than many salts of cyanide, because they tend not to release free cyanide. However, like all ferrocyanide salt solutions, addition of an acid can result in the production of hydrogen cyanide gas, which is toxic.",
   "wikipedia": "https://en.wikipedia.org/wiki/Sodium_ferrocyanide",
-<<<<<<< HEAD
-  "wikidata": "Q418474"
-=======
   "wikidata": "Q418474",
-  "searchVolume": 200,
-  "searchRank": 291,
-  "searchSparkline": [
-    324,
-    514,
-    505,
-    358,
-    136,
-    154,
-    174,
-    187,
-    200,
-    157
-  ],
   "origin": [],
   "productCount": 207
->>>>>>> 9c559fb7
 }