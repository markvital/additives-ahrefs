--- conflicted
+++ resolved
@@ -10,25 +10,7 @@
   ],
   "description": "Potassium sorbate is the potassium salt of sorbic acid, chemical formula CH3CH=CH−CH=CH−CO2K.  It is a white salt that is very soluble in water -58.2% at 20 °C-.  It is primarily used as a food preservative -E number 202-. Potassium sorbate is effective in a variety of applications including food, wine, and personal-care products. While sorbic acid is naturally occurring in some berries, virtually all of the world's production of sorbic acid, from which potassium sorbate is derived, is manufactured synthetically.",
   "wikipedia": "https://en.wikipedia.org/wiki/Potassium_sorbate",
-<<<<<<< HEAD
-  "wikidata": "Q410744"
-=======
   "wikidata": "Q410744",
-  "searchVolume": 22000,
-  "searchRank": 85,
-  "searchSparkline": [
-    17841,
-    17287,
-    17610,
-    16777,
-    15445,
-    15507,
-    17251,
-    20203,
-    20727,
-    22351
-  ],
   "origin": [],
   "productCount": 23547
->>>>>>> 9c559fb7
 }