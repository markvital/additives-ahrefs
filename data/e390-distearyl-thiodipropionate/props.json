--- conflicted
+++ resolved
@@ -8,14 +8,7 @@
   "functions": [],
   "description": "",
   "wikipedia": "",
-<<<<<<< HEAD
-  "wikidata": "Q13081806"
-=======
   "wikidata": "Q13081806",
-  "searchVolume": 30,
-  "searchRank": 386,
-  "searchSparkline": [],
   "origin": [],
   "productCount": 0
->>>>>>> 9c559fb7
 }