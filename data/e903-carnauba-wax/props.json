{
  "title": "Carnauba wax",
  "eNumber": "E903",
  "synonyms": [
    "E903",
    "Carnauba wax",
    "carnauba wax coating agents"
  ],
  "functions": [
    "carrier"
  ],
  "description": "Carnauba -; Portuguese: carnaúba [kaʁnɐˈubɐ]-, also called Brazil wax and palm wax, is a wax of the leaves of the palm Copernicia prunifera -Synonym: Copernicia cerifera-, a plant native to and grown only in the northeastern Brazilian states of Piauí, Ceará, Maranhão, Bahia, and Rio Grande do Norte. It is known as \"queen of waxes\" and in its pure state, usually comes in the form of hard yellow-brown flakes. It is obtained from the leaves of the carnauba palm by collecting and drying them, beating them to loosen the wax, then refining and bleaching the wax.",
  "wikipedia": "https://en.wikipedia.org/wiki/Carnauba_wax",
<<<<<<< HEAD
  "wikidata": "Q839494"
=======
  "wikidata": "Q839494",
  "searchVolume": 17000,
  "searchRank": 96,
  "searchSparkline": [
    16596,
    18178,
    19070,
    16347,
    8388,
    17952,
    21079,
    18116,
    17471,
    15799
  ],
  "origin": [],
  "productCount": 9053
>>>>>>> 9c559fb7
}<|MERGE_RESOLUTION|>--- conflicted
+++ resolved
@@ -11,25 +11,7 @@
   ],
   "description": "Carnauba -; Portuguese: carnaúba [kaʁnɐˈubɐ]-, also called Brazil wax and palm wax, is a wax of the leaves of the palm Copernicia prunifera -Synonym: Copernicia cerifera-, a plant native to and grown only in the northeastern Brazilian states of Piauí, Ceará, Maranhão, Bahia, and Rio Grande do Norte. It is known as \"queen of waxes\" and in its pure state, usually comes in the form of hard yellow-brown flakes. It is obtained from the leaves of the carnauba palm by collecting and drying them, beating them to loosen the wax, then refining and bleaching the wax.",
   "wikipedia": "https://en.wikipedia.org/wiki/Carnauba_wax",
-<<<<<<< HEAD
-  "wikidata": "Q839494"
-=======
   "wikidata": "Q839494",
-  "searchVolume": 17000,
-  "searchRank": 96,
-  "searchSparkline": [
-    16596,
-    18178,
-    19070,
-    16347,
-    8388,
-    17952,
-    21079,
-    18116,
-    17471,
-    15799
-  ],
   "origin": [],
   "productCount": 9053
->>>>>>> 9c559fb7
 }