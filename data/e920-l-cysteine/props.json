{
  "title": "l-cysteine",
  "eNumber": "E920",
  "synonyms": [
    "E920",
    "l-cysteine",
    "L-cysteine hydrochloride",
    "L-Cysteine",
    "L-2-Amino-3-mercaptopropionic acid",
    "L-Cys",
    "(R)-2-Amino-3-mercaptopropanoic acid",
    "(2R)-2-amino-3-sulfanylpropanoic acid",
    "(2R)-2-amino-3-mercaptopropanoic acid"
  ],
  "functions": [],
  "description": "Cysteine -symbol Cys or C; - is a semi-essential proteinogenic amino acid with the formula HO2CCH-NH2-CH2SH. The thiol side chain in cysteine often participates in enzymatic reactions, as a nucleophile.  The thiol is susceptible to oxidation to give the disulfide derivative cystine, which serves an important structural role in many proteins. When used as a food additive, it has the E number E920.  It is encoded by the codons UGU and UGC. Cysteine has the same structure as serine, but with one of its oxygen atoms replaced by sulfur; replacing it with selenium gives selenocysteine. -Like other natural proteinogenic amino acids cysteine has -L- chirality in the older D/L notation based on homology to D and L glyceraldehyde.  In the newer R/S system of designating chirality, based on the atomic numbers of atoms near the asymmetric carbon, cysteine -and selenocysteine- have R chirality, because of the presence of sulfur -resp. selenium- as a second neighbor to the asymmetric carbon.  The remaining chiral amino acids, having lighter atoms in that position, have S chirality.-",
  "wikipedia": "https://en.wikipedia.org/wiki/Cysteine",
<<<<<<< HEAD
  "wikidata": "Q186474"
=======
  "wikidata": "Q186474",
  "searchVolume": 4100,
  "searchRank": 158,
  "searchSparkline": [
    4017,
    4405,
    3705,
    3238,
    5170,
    4404,
    4508,
    4388,
    4190,
    4115
  ],
  "origin": [],
  "productCount": 666
>>>>>>> 9c559fb7
}<|MERGE_RESOLUTION|>--- conflicted
+++ resolved
@@ -15,25 +15,7 @@
   "functions": [],
   "description": "Cysteine -symbol Cys or C; - is a semi-essential proteinogenic amino acid with the formula HO2CCH-NH2-CH2SH. The thiol side chain in cysteine often participates in enzymatic reactions, as a nucleophile.  The thiol is susceptible to oxidation to give the disulfide derivative cystine, which serves an important structural role in many proteins. When used as a food additive, it has the E number E920.  It is encoded by the codons UGU and UGC. Cysteine has the same structure as serine, but with one of its oxygen atoms replaced by sulfur; replacing it with selenium gives selenocysteine. -Like other natural proteinogenic amino acids cysteine has -L- chirality in the older D/L notation based on homology to D and L glyceraldehyde.  In the newer R/S system of designating chirality, based on the atomic numbers of atoms near the asymmetric carbon, cysteine -and selenocysteine- have R chirality, because of the presence of sulfur -resp. selenium- as a second neighbor to the asymmetric carbon.  The remaining chiral amino acids, having lighter atoms in that position, have S chirality.-",
   "wikipedia": "https://en.wikipedia.org/wiki/Cysteine",
-<<<<<<< HEAD
-  "wikidata": "Q186474"
-=======
   "wikidata": "Q186474",
-  "searchVolume": 4100,
-  "searchRank": 158,
-  "searchSparkline": [
-    4017,
-    4405,
-    3705,
-    3238,
-    5170,
-    4404,
-    4508,
-    4388,
-    4190,
-    4115
-  ],
   "origin": [],
   "productCount": 666
->>>>>>> 9c559fb7
 }