{
  "title": "Disodium diphosphate",
  "eNumber": "E450I",
  "synonyms": [
    "E450i",
    "Disodium diphosphate",
    "Sodium Acid Pyrophosphate",
    "sapp",
    "disodium dihydrogen pyrophosphate",
    "disodium pyrophosphate",
    "sodium acid pyrophosphate",
    "disodium diphosphate",
    "disodium dihydrogen diphosphate"
  ],
  "functions": [
    "emulsifier",
    "humectant",
    "sequestrant",
    "stabiliser",
    "thickener"
  ],
  "description": "",
  "wikipedia": "https://en.wikipedia.org/wiki/Disodium_pyrophosphate",
<<<<<<< HEAD
  "wikidata": "Q418498"
=======
  "wikidata": "Q418498",
  "searchVolume": 300,
  "searchRank": 269,
  "searchSparkline": [
    53,
    102,
    58,
    41,
    47,
    40,
    84,
    152,
    264,
    301
  ],
  "origin": [],
  "productCount": 13177
>>>>>>> 9c559fb7
}<|MERGE_RESOLUTION|>--- conflicted
+++ resolved
@@ -21,25 +21,7 @@
   ],
   "description": "",
   "wikipedia": "https://en.wikipedia.org/wiki/Disodium_pyrophosphate",
-<<<<<<< HEAD
-  "wikidata": "Q418498"
-=======
   "wikidata": "Q418498",
-  "searchVolume": 300,
-  "searchRank": 269,
-  "searchSparkline": [
-    53,
-    102,
-    58,
-    41,
-    47,
-    40,
-    84,
-    152,
-    264,
-    301
-  ],
   "origin": [],
   "productCount": 13177
->>>>>>> 9c559fb7
 }