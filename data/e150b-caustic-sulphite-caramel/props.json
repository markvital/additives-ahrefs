{
  "title": "Caustic sulphite caramel",
  "eNumber": "E150B",
  "synonyms": [
    "E150b",
    "Caustic sulphite caramel",
    "caramel E150b"
  ],
  "functions": [
    "colour"
  ],
  "description": "",
  "wikipedia": "",
<<<<<<< HEAD
  "wikidata": ""
=======
  "wikidata": "",
  "searchVolume": 10,
  "searchRank": 436,
  "searchSparkline": [],
  "origin": [],
  "productCount": 2
>>>>>>> 9c559fb7
}<|MERGE_RESOLUTION|>--- conflicted
+++ resolved
@@ -11,14 +11,7 @@
   ],
   "description": "",
   "wikipedia": "",
-<<<<<<< HEAD
-  "wikidata": ""
-=======
   "wikidata": "",
-  "searchVolume": 10,
-  "searchRank": 436,
-  "searchSparkline": [],
   "origin": [],
   "productCount": 2
->>>>>>> 9c559fb7
 }