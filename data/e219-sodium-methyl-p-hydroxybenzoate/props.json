{
  "title": "Sodium methyl p-hydroxybenzoate",
  "eNumber": "E219",
  "synonyms": [
    "E219",
    "Sodium methyl p-hydroxybenzoate",
    "sodium methylparaben"
  ],
  "functions": [],
  "description": "Sodium methylparaben -sodium methyl para-hydroxybenzoate- is a compound with formula Na-CH3-C6H4COO-O-. It is the sodium salt of methylparaben. It is a food additive with the E number E219 which is used as a preservative.",
  "wikipedia": "https://en.wikipedia.org/wiki/Sodium_methylparaben",
<<<<<<< HEAD
  "wikidata": "Q3963920"
=======
  "wikidata": "Q3963920",
  "searchVolume": 0,
  "searchRank": null,
  "searchSparkline": [],
  "origin": [],
  "productCount": 2
>>>>>>> 9c559fb7
}<|MERGE_RESOLUTION|>--- conflicted
+++ resolved
@@ -9,14 +9,7 @@
   "functions": [],
   "description": "Sodium methylparaben -sodium methyl para-hydroxybenzoate- is a compound with formula Na-CH3-C6H4COO-O-. It is the sodium salt of methylparaben. It is a food additive with the E number E219 which is used as a preservative.",
   "wikipedia": "https://en.wikipedia.org/wiki/Sodium_methylparaben",
-<<<<<<< HEAD
-  "wikidata": "Q3963920"
-=======
   "wikidata": "Q3963920",
-  "searchVolume": 0,
-  "searchRank": null,
-  "searchSparkline": [],
   "origin": [],
   "productCount": 2
->>>>>>> 9c559fb7
 }