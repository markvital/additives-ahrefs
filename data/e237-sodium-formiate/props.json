--- conflicted
+++ resolved
@@ -9,14 +9,7 @@
   "functions": [],
   "description": "Sodium formate, HCOONa, is the sodium salt of formic acid, HCOOH. It usually appears as a white deliquescent powder.",
   "wikipedia": "https://en.wikipedia.org/wiki/Sodium_formate",
-<<<<<<< HEAD
-  "wikidata": "Q409209"
-=======
   "wikidata": "Q409209",
-  "searchVolume": 0,
-  "searchRank": null,
-  "searchSparkline": [],
   "origin": [],
   "productCount": 5
->>>>>>> 9c559fb7
 }