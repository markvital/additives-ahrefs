{
  "title": "Gamme-tocopherol",
  "eNumber": "E308",
  "synonyms": [
    "E308",
    "Gamme-tocopherol",
    "gamma-Tocopherol"
  ],
  "functions": [],
  "description": "γ-Tocopherol is one of the chemical compounds that is considered vitamin E.  As a food additive, it has E number E308. See the main article tocopherol for more information.",
  "wikipedia": "https://en.wikipedia.org/wiki/Gamma-Tocopherol",
<<<<<<< HEAD
  "wikidata": "Q155753"
=======
  "wikidata": "Q155753",
  "searchVolume": null,
  "searchRank": null,
  "searchSparkline": [],
  "origin": [],
  "productCount": 4
>>>>>>> 9c559fb7
}<|MERGE_RESOLUTION|>--- conflicted
+++ resolved
@@ -9,14 +9,7 @@
   "functions": [],
   "description": "γ-Tocopherol is one of the chemical compounds that is considered vitamin E.  As a food additive, it has E number E308. See the main article tocopherol for more information.",
   "wikipedia": "https://en.wikipedia.org/wiki/Gamma-Tocopherol",
-<<<<<<< HEAD
-  "wikidata": "Q155753"
-=======
   "wikidata": "Q155753",
-  "searchVolume": null,
-  "searchRank": null,
-  "searchSparkline": [],
   "origin": [],
   "productCount": 4
->>>>>>> 9c559fb7
 }