{
  "title": "Metatartaric acid",
  "eNumber": "E353",
  "synonyms": [
    "E353",
    "Metatartaric acid"
  ],
  "functions": [],
  "description": "Metatartaric acid a polymeric lactone of variable composition obtained by heating tartaric acid.",
  "wikipedia": "https://en.wikipedia.org/wiki/Metatartaric_acid",
<<<<<<< HEAD
  "wikidata": "Q17997708"
=======
  "wikidata": "Q17997708",
  "searchVolume": 20,
  "searchRank": 412,
  "searchSparkline": [],
  "origin": [],
  "productCount": 0
>>>>>>> 9c559fb7
}<|MERGE_RESOLUTION|>--- conflicted
+++ resolved
@@ -8,14 +8,7 @@
   "functions": [],
   "description": "Metatartaric acid a polymeric lactone of variable composition obtained by heating tartaric acid.",
   "wikipedia": "https://en.wikipedia.org/wiki/Metatartaric_acid",
-<<<<<<< HEAD
-  "wikidata": "Q17997708"
-=======
   "wikidata": "Q17997708",
-  "searchVolume": 20,
-  "searchRank": 412,
-  "searchSparkline": [],
   "origin": [],
   "productCount": 0
->>>>>>> 9c559fb7
 }