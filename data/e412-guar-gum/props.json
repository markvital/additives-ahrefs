--- conflicted
+++ resolved
@@ -14,25 +14,7 @@
   ],
   "description": "Guar gum, also called guaran, is a galactomannan polysaccharide extracted from guar beans that has thickening and stabilizing properties useful in the food, feed and industrial applications. The guar seeds are mechanically dehusked, hydrated, milled and screened according to application. It is typically produced as a free-flowing, off-white powder.",
   "wikipedia": "https://en.wikipedia.org/wiki/Guar_gum",
-<<<<<<< HEAD
-  "wikidata": "Q422071"
-=======
   "wikidata": "Q422071",
-  "searchVolume": 35000,
-  "searchRank": 64,
-  "searchSparkline": [
-    20721,
-    22893,
-    24353,
-    22645,
-    23692,
-    21165,
-    24496,
-    29071,
-    32181,
-    35464
-  ],
   "origin": [],
   "productCount": 26749
->>>>>>> 9c559fb7
 }