{
  "title": "Magnesium sulphate",
  "eNumber": "E518",
  "synonyms": [
    "E518",
    "Magnesium sulphate",
    "Epsom salts",
    "magnesium sulfate"
  ],
  "functions": [],
  "description": "Magnesium sulfate is an inorganic salt with the formula MgSO4-H2O-x where 0≤x≤7. It is often encountered as the heptahydrate sulfate mineral epsomite -MgSO4·7H2O-, commonly called Epsom salt. The overall global annual usage in the mid-1970s of the monohydrate was 2.3 million tons, of which the majority was used in agriculture.Epsom salt has been traditionally used as a component of bath salts. Epsom salt can also be used as a beauty product. Athletes use it to soothe sore muscles, while gardeners use it to improve crops. It has a variety of other uses: for example, Epsom salt is also effective in the removal of splinters.",
  "wikipedia": "https://en.wikipedia.org/wiki/Magnesium_sulfate",
<<<<<<< HEAD
  "wikidata": "Q288266"
=======
  "wikidata": "Q288266",
  "searchVolume": 1300,
  "searchRank": 208,
  "searchSparkline": [
    1826,
    2264,
    1653,
    1769,
    962,
    1004,
    1287,
    1330,
    1423,
    1316
  ],
  "origin": [],
  "productCount": 0
>>>>>>> 9c559fb7
}<|MERGE_RESOLUTION|>--- conflicted
+++ resolved
@@ -10,25 +10,7 @@
   "functions": [],
   "description": "Magnesium sulfate is an inorganic salt with the formula MgSO4-H2O-x where 0≤x≤7. It is often encountered as the heptahydrate sulfate mineral epsomite -MgSO4·7H2O-, commonly called Epsom salt. The overall global annual usage in the mid-1970s of the monohydrate was 2.3 million tons, of which the majority was used in agriculture.Epsom salt has been traditionally used as a component of bath salts. Epsom salt can also be used as a beauty product. Athletes use it to soothe sore muscles, while gardeners use it to improve crops. It has a variety of other uses: for example, Epsom salt is also effective in the removal of splinters.",
   "wikipedia": "https://en.wikipedia.org/wiki/Magnesium_sulfate",
-<<<<<<< HEAD
-  "wikidata": "Q288266"
-=======
   "wikidata": "Q288266",
-  "searchVolume": 1300,
-  "searchRank": 208,
-  "searchSparkline": [
-    1826,
-    2264,
-    1653,
-    1769,
-    962,
-    1004,
-    1287,
-    1330,
-    1423,
-    1316
-  ],
   "origin": [],
   "productCount": 0
->>>>>>> 9c559fb7
 }