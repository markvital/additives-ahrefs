--- conflicted
+++ resolved
@@ -9,25 +9,7 @@
   "functions": [],
   "description": "Ferrous lactate, or ironII lactate, is a chemical compound consisting of one atom of iron -Fe2+- and two lactate anions.  It has the chemical formula Fe-C3H5O3-2.",
   "wikipedia": "https://en.wikipedia.org/wiki/IronII_lactate",
-<<<<<<< HEAD
-  "wikidata": "Q836793"
-=======
   "wikidata": "Q836793",
-  "searchVolume": 150,
-  "searchRank": 298,
-  "searchSparkline": [
-    103,
-    281,
-    244,
-    86,
-    107,
-    85,
-    101,
-    114,
-    144,
-    156
-  ],
   "origin": [],
   "productCount": 254
->>>>>>> 9c559fb7
 }