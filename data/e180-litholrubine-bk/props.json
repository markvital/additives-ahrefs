{
  "title": "Litholrubine bk",
  "eNumber": "E180",
  "synonyms": [
    "E180",
    "Litholrubine bk",
    "CI Pigment Red 57",
    "Rubinpigment",
    "Pigment Rubine",
    "Lithol rubine bk"
  ],
  "functions": [],
  "description": "",
  "wikipedia": "",
<<<<<<< HEAD
  "wikidata": "Q427230"
=======
  "wikidata": "Q427230",
  "searchVolume": null,
  "searchRank": null,
  "searchSparkline": [],
  "origin": [],
  "productCount": 4
>>>>>>> 9c559fb7
}<|MERGE_RESOLUTION|>--- conflicted
+++ resolved
@@ -12,14 +12,7 @@
   "functions": [],
   "description": "",
   "wikipedia": "",
-<<<<<<< HEAD
-  "wikidata": "Q427230"
-=======
   "wikidata": "Q427230",
-  "searchVolume": null,
-  "searchRank": null,
-  "searchSparkline": [],
   "origin": [],
   "productCount": 4
->>>>>>> 9c559fb7
 }