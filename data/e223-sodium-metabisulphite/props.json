{
  "title": "Sodium metabisulphite",
  "eNumber": "E223",
  "synonyms": [
    "E223",
    "Sodium metabisulphite",
    "Pyrosulphite",
    "Sodium metabisulfite",
    "Pyrosulfite"
  ],
  "functions": [
    "antioxidant",
    "preservative"
  ],
  "description": "Sodium metabisulfite or sodium pyrosulfite -IUPAC spelling; Br. E. sodium metabisulphite or sodium pyrosulphite-  is an inorganic compound of chemical formula Na2S2O5.  The substance is sometimes referred to as disodium metabisulfite.  It is used as a disinfectant, antioxidant, and preservative agent.",
  "wikipedia": "https://en.wikipedia.org/wiki/Sodium_metabisulfite",
<<<<<<< HEAD
  "wikidata": "Q284549"
=======
  "wikidata": "Q284549",
  "searchVolume": 300,
  "searchRank": 273,
  "searchSparkline": [
    396,
    307,
    157,
    167,
    150,
    194,
    190,
    209,
    263,
    291
  ],
  "origin": [],
  "productCount": 2840
>>>>>>> 9c559fb7
}<|MERGE_RESOLUTION|>--- conflicted
+++ resolved
@@ -14,25 +14,7 @@
   ],
   "description": "Sodium metabisulfite or sodium pyrosulfite -IUPAC spelling; Br. E. sodium metabisulphite or sodium pyrosulphite-  is an inorganic compound of chemical formula Na2S2O5.  The substance is sometimes referred to as disodium metabisulfite.  It is used as a disinfectant, antioxidant, and preservative agent.",
   "wikipedia": "https://en.wikipedia.org/wiki/Sodium_metabisulfite",
-<<<<<<< HEAD
-  "wikidata": "Q284549"
-=======
   "wikidata": "Q284549",
-  "searchVolume": 300,
-  "searchRank": 273,
-  "searchSparkline": [
-    396,
-    307,
-    157,
-    167,
-    150,
-    194,
-    190,
-    209,
-    263,
-    291
-  ],
   "origin": [],
   "productCount": 2840
->>>>>>> 9c559fb7
 }