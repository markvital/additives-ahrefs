--- conflicted
+++ resolved
@@ -12,25 +12,7 @@
   ],
   "description": "Propionic acid -from the Greek words protos, meaning \"first\", and pion, meaning \"fat\"; also known as propanoic acid- is a naturally occurring carboxylic acid with chemical formula CH3CH2CO2H.  It is a liquid with a pungent and unpleasant smell somewhat resembling body odor. The anion CH3CH2CO2− as well as the salts and esters of propionic acid are known as propionates -or propanoates-.",
   "wikipedia": "https://en.wikipedia.org/wiki/Propionic_acid",
-<<<<<<< HEAD
-  "wikidata": "Q422956"
-=======
   "wikidata": "Q422956",
-  "searchVolume": 5300,
-  "searchRank": 144,
-  "searchSparkline": [
-    7007,
-    7507,
-    7786,
-    7364,
-    5078,
-    4734,
-    5915,
-    5549,
-    5275,
-    5252
-  ],
   "origin": [],
   "productCount": 448
->>>>>>> 9c559fb7
 }