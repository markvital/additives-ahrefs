--- conflicted
+++ resolved
@@ -19,25 +19,7 @@
   ],
   "description": "Potassium phosphate is a generic term for the salts of potassium and phosphate ions including: Monopotassium phosphate -KH2PO4- -Molar mass approx: 136 g/mol- Dipotassium phosphate -K2HPO4- -Molar mass approx: 174 g/mol- Tripotassium phosphate -K3PO4- -Molar mass approx: 212.27 g/mol-As food additives, potassium phosphates have the E number E340.",
   "wikipedia": "https://en.wikipedia.org/wiki/Monopotassium_phosphate",
-<<<<<<< HEAD
-  "wikidata": "Q415049"
-=======
   "wikidata": "Q415049",
-  "searchVolume": 2200,
-  "searchRank": 182,
-  "searchSparkline": [
-    2140,
-    2394,
-    2102,
-    2095,
-    1614,
-    2095,
-    2278,
-    2245,
-    2226,
-    2194
-  ],
   "origin": [],
   "productCount": 811
->>>>>>> 9c559fb7
 }