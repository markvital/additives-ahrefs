{
  "title": "Sodium calcium polyphosphate",
  "eNumber": "E452III",
  "synonyms": [
    "E452iii",
    "Sodium calcium polyphosphate"
  ],
  "functions": [
    "emulsifier",
    "humectant",
    "sequestrant",
    "stabiliser",
    "thickener"
  ],
  "description": "",
  "wikipedia": "",
<<<<<<< HEAD
  "wikidata": "Q18967198"
=======
  "wikidata": "Q18967198",
  "searchVolume": 0,
  "searchRank": null,
  "searchSparkline": [],
  "origin": [],
  "productCount": 0
>>>>>>> 9c559fb7
}<|MERGE_RESOLUTION|>--- conflicted
+++ resolved
@@ -14,14 +14,7 @@
   ],
   "description": "",
   "wikipedia": "",
-<<<<<<< HEAD
-  "wikidata": "Q18967198"
-=======
   "wikidata": "Q18967198",
-  "searchVolume": 0,
-  "searchRank": null,
-  "searchSparkline": [],
   "origin": [],
   "productCount": 0
->>>>>>> 9c559fb7
 }