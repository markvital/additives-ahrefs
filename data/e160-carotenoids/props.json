{
  "title": "Carotenoids",
  "eNumber": "E160",
  "synonyms": [
    "E160",
    "Carotenoids"
  ],
  "functions": [],
  "description": "",
  "wikipedia": "",
<<<<<<< HEAD
  "wikidata": "Q191907"
=======
  "wikidata": "Q191907",
  "searchVolume": 10000,
  "searchRank": 111,
  "searchSparkline": [
    11211,
    11911,
    12113,
    11012,
    9263,
    8312,
    10192,
    11403,
    11408,
    10460
  ],
  "origin": [],
  "productCount": 30
>>>>>>> 9c559fb7
}<|MERGE_RESOLUTION|>--- conflicted
+++ resolved
@@ -8,25 +8,7 @@
   "functions": [],
   "description": "",
   "wikipedia": "",
-<<<<<<< HEAD
-  "wikidata": "Q191907"
-=======
   "wikidata": "Q191907",
-  "searchVolume": 10000,
-  "searchRank": 111,
-  "searchSparkline": [
-    11211,
-    11911,
-    12113,
-    11012,
-    9263,
-    8312,
-    10192,
-    11403,
-    11408,
-    10460
-  ],
   "origin": [],
   "productCount": 30
->>>>>>> 9c559fb7
 }