--- conflicted
+++ resolved
@@ -9,25 +9,7 @@
   "functions": [],
   "description": "Gluconic acid is an organic compound with molecular formula C6H12O7 and condensed structural formula HOCH2-CHOH-4COOH.  It is one of the 16 stereoisomers of 2‚3,4‚5,6-pentahydroxyhexanoic acid. In aqueous solution at neutral pH, gluconic acid forms the gluconate ion. The salts of gluconic acid are known as \"gluconates\".  Gluconic acid, gluconate salts, and gluconate esters occur widely in nature because such species arise from the oxidation of glucose.  Some drugs are injected in the form of gluconates.",
   "wikipedia": "https://en.wikipedia.org/wiki/Gluconic_acid",
-<<<<<<< HEAD
-  "wikidata": "Q407569"
-=======
   "wikidata": "Q407569",
-  "searchVolume": 2800,
-  "searchRank": 177,
-  "searchSparkline": [
-    1794,
-    2107,
-    2194,
-    2311,
-    1992,
-    2093,
-    2515,
-    3004,
-    2853,
-    2844
-  ],
   "origin": [],
   "productCount": 1
->>>>>>> 9c559fb7
 }