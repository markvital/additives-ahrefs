{
  "title": "Inosinic acid",
  "eNumber": "E630",
  "synonyms": [
    "E630",
    "Inosinic acid"
  ],
  "functions": [],
  "description": "Inosinic acid or inosine monophosphate -IMP- is a nucleoside monophosphate. Widely used as a flavor enhancer, it is typically obtained from chicken byproducts or other meat industry waste.  Inosinic acid is important in metabolism.  It is the ribonucleotide of hypoxanthine and the first nucleotide formed during the synthesis of purine.  It is formed by the deamination of adenosine monophosphate, and is hydrolysed to inosine. IMP is an intermediate ribonucleoside monophosphate in purine metabolism. The enzyme deoxyribonucleoside triphosphate pyrophosphohydrolase, encoded by YJR069C in Saccharomyces cerevisiae and containing -d-ITPase and -d-XTPase activities, hydrolyzes inosine triphosphate -ITP- releasing pyrophosphate and IMP.Important derivatives of inosinic acid include purine nucleotides found in nucleic acids and adenosine triphosphate, which is used to store chemical energy in muscle and other tissues. In the food industry, inosinic acid and its salts such as disodium inosinate are used as flavor enhancers.",
  "wikipedia": "https://en.wikipedia.org/wiki/Inosinic_acid",
<<<<<<< HEAD
  "wikidata": "Q255933"
=======
  "wikidata": "Q255933",
  "searchVolume": 70,
  "searchRank": 340,
  "searchSparkline": [
    151,
    252,
    243,
    215,
    56,
    50,
    52,
    56,
    59,
    73
  ],
  "origin": [],
  "productCount": 0
>>>>>>> 9c559fb7
}<|MERGE_RESOLUTION|>--- conflicted
+++ resolved
@@ -8,25 +8,7 @@
   "functions": [],
   "description": "Inosinic acid or inosine monophosphate -IMP- is a nucleoside monophosphate. Widely used as a flavor enhancer, it is typically obtained from chicken byproducts or other meat industry waste.  Inosinic acid is important in metabolism.  It is the ribonucleotide of hypoxanthine and the first nucleotide formed during the synthesis of purine.  It is formed by the deamination of adenosine monophosphate, and is hydrolysed to inosine. IMP is an intermediate ribonucleoside monophosphate in purine metabolism. The enzyme deoxyribonucleoside triphosphate pyrophosphohydrolase, encoded by YJR069C in Saccharomyces cerevisiae and containing -d-ITPase and -d-XTPase activities, hydrolyzes inosine triphosphate -ITP- releasing pyrophosphate and IMP.Important derivatives of inosinic acid include purine nucleotides found in nucleic acids and adenosine triphosphate, which is used to store chemical energy in muscle and other tissues. In the food industry, inosinic acid and its salts such as disodium inosinate are used as flavor enhancers.",
   "wikipedia": "https://en.wikipedia.org/wiki/Inosinic_acid",
-<<<<<<< HEAD
-  "wikidata": "Q255933"
-=======
   "wikidata": "Q255933",
-  "searchVolume": 70,
-  "searchRank": 340,
-  "searchSparkline": [
-    151,
-    252,
-    243,
-    215,
-    56,
-    50,
-    52,
-    56,
-    59,
-    73
-  ],
   "origin": [],
   "productCount": 0
->>>>>>> 9c559fb7
 }