{
  "title": "Sodium carbonate",
  "eNumber": "E500I",
  "synonyms": [
    "E500i",
    "Sodium carbonate",
    "washing soda"
  ],
  "functions": [
    "stabiliser",
    "thickener"
  ],
  "description": "Sodium carbonate, Na2CO3, -also known as washing soda, soda ash and soda crystals, and in the monohydrate form as crystal carbonate- is the water-soluble sodium salt of carbonic acid. It most commonly occurs as a crystalline decahydrate, which readily effloresces to form a white powder, the monohydrate. Pure sodium carbonate is a white, odorless powder that is hygroscopic -absorbs moisture from the air-. It has a strongly alkaline taste, and forms a moderately basic solution in water. Sodium carbonate is well known domestically for its everyday use as a water softener. Historically it was extracted from the ashes of plants growing in sodium-rich soils, such as vegetation from the Middle East, kelp from Scotland and seaweed from Spain. Because the ashes of these sodium-rich plants were noticeably different from ashes of timber -used to create potash-, they became known as \"soda ash\". It is synthetically produced in large quantities from salt -sodium chloride- and limestone by a method known as the Solvay process. The manufacture of glass is one of the most important uses of sodium carbonate. Sodium carbonate acts as a flux for silica, lowering the melting point of the mixture to something achievable without special materials. This \"soda glass\" is mildly water-soluble, so some calcium carbonate is added to the melt mixture to make the glass produced insoluble. This type of glass is known as soda lime glass: \"soda\" for the sodium carbonate and \"lime\" for the calcium carbonate. Soda lime glass has been the most common form of glass for centuries. Sodium carbonate is also used as a relatively strong base in various settings. For example, it is used as a pH regulator to maintain stable alkaline conditions necessary for the action of the majority of photographic film developing agents. It acts as an alkali because when dissolved in water, it dissociates into the weak acid: carbonic acid and the strong alkali: sodium hydroxide. This gives sodium carbonate in solution the ability to attack metals such as aluminium with the release of hydrogen gas.It is a common additive in swimming pools used to raise the pH which can be lowered by chlorine tablets and other additives which contain acids. In cooking, it is sometimes used in place of sodium hydroxide for lyeing, especially with German pretzels and lye rolls. These dishes are treated with a solution of an alkaline substance to change the pH of the surface of the food and improve browning. In taxidermy, sodium carbonate added to boiling water will remove flesh from the bones of animal carcasses for trophy mounting or educational display. In chemistry, it is often used as an electrolyte. Electrolytes are usually salt-based, and sodium carbonate acts as a very good conductor in the process of electrolysis. In addition, unlike chloride ions, which form chlorine gas, carbonate ions are not corrosive to the anodes. It is also used as a primary standard for acid-base titrations because it is solid and air-stable, making it easy to weigh accurately.",
  "wikipedia": "https://en.wikipedia.org/wiki/Sodium_carbonate",
<<<<<<< HEAD
  "wikidata": "Q190227"
=======
  "wikidata": "Q190227",
  "searchVolume": 43000,
  "searchRank": 54,
  "searchSparkline": [
    58017,
    62768,
    60594,
    52428,
    46441,
    39144,
    46010,
    44832,
    44917,
    40843
  ],
  "origin": [],
  "productCount": 716
>>>>>>> 9c559fb7
}<|MERGE_RESOLUTION|>--- conflicted
+++ resolved
@@ -12,25 +12,7 @@
   ],
   "description": "Sodium carbonate, Na2CO3, -also known as washing soda, soda ash and soda crystals, and in the monohydrate form as crystal carbonate- is the water-soluble sodium salt of carbonic acid. It most commonly occurs as a crystalline decahydrate, which readily effloresces to form a white powder, the monohydrate. Pure sodium carbonate is a white, odorless powder that is hygroscopic -absorbs moisture from the air-. It has a strongly alkaline taste, and forms a moderately basic solution in water. Sodium carbonate is well known domestically for its everyday use as a water softener. Historically it was extracted from the ashes of plants growing in sodium-rich soils, such as vegetation from the Middle East, kelp from Scotland and seaweed from Spain. Because the ashes of these sodium-rich plants were noticeably different from ashes of timber -used to create potash-, they became known as \"soda ash\". It is synthetically produced in large quantities from salt -sodium chloride- and limestone by a method known as the Solvay process. The manufacture of glass is one of the most important uses of sodium carbonate. Sodium carbonate acts as a flux for silica, lowering the melting point of the mixture to something achievable without special materials. This \"soda glass\" is mildly water-soluble, so some calcium carbonate is added to the melt mixture to make the glass produced insoluble. This type of glass is known as soda lime glass: \"soda\" for the sodium carbonate and \"lime\" for the calcium carbonate. Soda lime glass has been the most common form of glass for centuries. Sodium carbonate is also used as a relatively strong base in various settings. For example, it is used as a pH regulator to maintain stable alkaline conditions necessary for the action of the majority of photographic film developing agents. It acts as an alkali because when dissolved in water, it dissociates into the weak acid: carbonic acid and the strong alkali: sodium hydroxide. This gives sodium carbonate in solution the ability to attack metals such as aluminium with the release of hydrogen gas.It is a common additive in swimming pools used to raise the pH which can be lowered by chlorine tablets and other additives which contain acids. In cooking, it is sometimes used in place of sodium hydroxide for lyeing, especially with German pretzels and lye rolls. These dishes are treated with a solution of an alkaline substance to change the pH of the surface of the food and improve browning. In taxidermy, sodium carbonate added to boiling water will remove flesh from the bones of animal carcasses for trophy mounting or educational display. In chemistry, it is often used as an electrolyte. Electrolytes are usually salt-based, and sodium carbonate acts as a very good conductor in the process of electrolysis. In addition, unlike chloride ions, which form chlorine gas, carbonate ions are not corrosive to the anodes. It is also used as a primary standard for acid-base titrations because it is solid and air-stable, making it easy to weigh accurately.",
   "wikipedia": "https://en.wikipedia.org/wiki/Sodium_carbonate",
-<<<<<<< HEAD
-  "wikidata": "Q190227"
-=======
   "wikidata": "Q190227",
-  "searchVolume": 43000,
-  "searchRank": 54,
-  "searchSparkline": [
-    58017,
-    62768,
-    60594,
-    52428,
-    46441,
-    39144,
-    46010,
-    44832,
-    44917,
-    40843
-  ],
   "origin": [],
   "productCount": 716
->>>>>>> 9c559fb7
 }