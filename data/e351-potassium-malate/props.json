{
  "title": "Potassium malate",
  "eNumber": "E351",
  "synonyms": [
    "E351",
    "Potassium malate"
  ],
  "functions": [],
  "description": "Potassium malate is a compound with formula K2-C2H4O-COO-2-. It is the potassium salt of malic acid. As a food additive, it has the E number E351. It is used as acidity regulator or acidifier for use in, for example, canned vegetables, soups, sauces, fruit products and soft drinks. It also acts as an antioxidant and as a food flavor. It is an important compound in the transport of nitrate from the roots of a plant to the leaves of the plant. Potassium malate is the salt that transports from the leaves to the root. At the root the potassium maleate oxidizes to potassium carbonate, then is converted to potassium nitrate by soil nitrate and transported back to the leaves.",
  "wikipedia": "https://en.wikipedia.org/wiki/Potassium_malate",
<<<<<<< HEAD
  "wikidata": "Q408755"
=======
  "wikidata": "Q408755",
  "searchVolume": 30,
  "searchRank": 393,
  "searchSparkline": [],
  "origin": [],
  "productCount": 0
>>>>>>> 9c559fb7
}<|MERGE_RESOLUTION|>--- conflicted
+++ resolved
@@ -8,14 +8,7 @@
   "functions": [],
   "description": "Potassium malate is a compound with formula K2-C2H4O-COO-2-. It is the potassium salt of malic acid. As a food additive, it has the E number E351. It is used as acidity regulator or acidifier for use in, for example, canned vegetables, soups, sauces, fruit products and soft drinks. It also acts as an antioxidant and as a food flavor. It is an important compound in the transport of nitrate from the roots of a plant to the leaves of the plant. Potassium malate is the salt that transports from the leaves to the root. At the root the potassium maleate oxidizes to potassium carbonate, then is converted to potassium nitrate by soil nitrate and transported back to the leaves.",
   "wikipedia": "https://en.wikipedia.org/wiki/Potassium_malate",
-<<<<<<< HEAD
-  "wikidata": "Q408755"
-=======
   "wikidata": "Q408755",
-  "searchVolume": 30,
-  "searchRank": 393,
-  "searchSparkline": [],
   "origin": [],
   "productCount": 0
->>>>>>> 9c559fb7
 }