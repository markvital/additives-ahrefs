{
  "title": "Ferrous carbonate",
  "eNumber": "E505",
  "synonyms": [
    "E505",
    "Ferrous carbonate"
  ],
  "functions": [],
  "description": "",
  "wikipedia": "",
<<<<<<< HEAD
  "wikidata": "Q18967227"
=======
  "wikidata": "Q18967227",
  "searchVolume": 60,
  "searchRank": 348,
  "searchSparkline": [
    334,
    437,
    320,
    271,
    97,
    67,
    53,
    49,
    49,
    56
  ],
  "origin": [],
  "productCount": 0
>>>>>>> 9c559fb7
}<|MERGE_RESOLUTION|>--- conflicted
+++ resolved
@@ -8,25 +8,7 @@
   "functions": [],
   "description": "",
   "wikipedia": "",
-<<<<<<< HEAD
-  "wikidata": "Q18967227"
-=======
   "wikidata": "Q18967227",
-  "searchVolume": 60,
-  "searchRank": 348,
-  "searchSparkline": [
-    334,
-    437,
-    320,
-    271,
-    97,
-    67,
-    53,
-    49,
-    49,
-    56
-  ],
   "origin": [],
   "productCount": 0
->>>>>>> 9c559fb7
 }