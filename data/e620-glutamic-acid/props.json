{
  "title": "Glutamic acid",
  "eNumber": "E620",
  "synonyms": [
    "E620",
    "Glutamic acid",
    "L-Glutamic acid"
  ],
  "functions": [],
  "description": "Glutamic acid -symbol Glu or E- is an α-amino acid that is used by almost all living beings in the biosynthesis of proteins.  It is non-essential in humans, meaning the body can synthesize it. It is also an excitatory neurotransmitter, in fact the most abundant one, in the vertebrate nervous system. It serves as the precursor for the synthesis of the inhibitory gamma-aminobutyric acid -GABA- in GABA-ergic neurons. It has a formula C5H9O4N. Its molecular structure could be idealized as HOOC-CH-NH2---CH2-2-COOH, with two carboxyl groups -COOH and one amino group -NH2.  However, in the solid state and mildly acid water solutions, the molecule assumes an electrically neutral zwitterion structure −OOC-CH-NH+3---CH2-2-COOH. It is encoded by the codons GAA or GAG. The acid can lose one proton from its second carboxyl group to form the conjugate base, the singly-negative anion glutamate −OOC-CH-NH+3---CH2-2-COO−.  This form of the compound is prevalent in neutral solutions. The glutamate neurotransmitter plays the principal role in neural activation.  This anion is also responsible for the savory flavor -umami- of certain foods, and used in glutamate flavorings such as MSG.  In highly alkaline solutions the doubly negative anion −OOC-CH-NH2---CH2-2-COO− prevails. The radical corresponding to glutamate is called glutamyl.",
  "wikipedia": "https://en.wikipedia.org/wiki/Glutamic_acid",
<<<<<<< HEAD
  "wikidata": "Q181136"
=======
  "wikidata": "Q181136",
  "searchVolume": 9900,
  "searchRank": 112,
  "searchSparkline": [
    12783,
    14641,
    15074,
    14119,
    5989,
    8730,
    9961,
    9613,
    9973,
    9472
  ],
  "origin": [],
  "productCount": 115
>>>>>>> 9c559fb7
}<|MERGE_RESOLUTION|>--- conflicted
+++ resolved
@@ -9,25 +9,7 @@
   "functions": [],
   "description": "Glutamic acid -symbol Glu or E- is an α-amino acid that is used by almost all living beings in the biosynthesis of proteins.  It is non-essential in humans, meaning the body can synthesize it. It is also an excitatory neurotransmitter, in fact the most abundant one, in the vertebrate nervous system. It serves as the precursor for the synthesis of the inhibitory gamma-aminobutyric acid -GABA- in GABA-ergic neurons. It has a formula C5H9O4N. Its molecular structure could be idealized as HOOC-CH-NH2---CH2-2-COOH, with two carboxyl groups -COOH and one amino group -NH2.  However, in the solid state and mildly acid water solutions, the molecule assumes an electrically neutral zwitterion structure −OOC-CH-NH+3---CH2-2-COOH. It is encoded by the codons GAA or GAG. The acid can lose one proton from its second carboxyl group to form the conjugate base, the singly-negative anion glutamate −OOC-CH-NH+3---CH2-2-COO−.  This form of the compound is prevalent in neutral solutions. The glutamate neurotransmitter plays the principal role in neural activation.  This anion is also responsible for the savory flavor -umami- of certain foods, and used in glutamate flavorings such as MSG.  In highly alkaline solutions the doubly negative anion −OOC-CH-NH2---CH2-2-COO− prevails. The radical corresponding to glutamate is called glutamyl.",
   "wikipedia": "https://en.wikipedia.org/wiki/Glutamic_acid",
-<<<<<<< HEAD
-  "wikidata": "Q181136"
-=======
   "wikidata": "Q181136",
-  "searchVolume": 9900,
-  "searchRank": 112,
-  "searchSparkline": [
-    12783,
-    14641,
-    15074,
-    14119,
-    5989,
-    8730,
-    9961,
-    9613,
-    9973,
-    9472
-  ],
   "origin": [],
   "productCount": 115
->>>>>>> 9c559fb7
 }