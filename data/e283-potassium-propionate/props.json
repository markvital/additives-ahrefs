{
  "title": "Potassium propionate",
  "eNumber": "E283",
  "synonyms": [
    "E283",
    "Potassium propionate",
    "Potassium propanoate"
  ],
  "functions": [
    "preservative"
  ],
  "description": "Potassium propanoate or potassium propionate has formula K-C2H5COO-. Its melting point is 410 °C. It is the potassium salt of propanoic acid.",
  "wikipedia": "https://en.wikipedia.org/wiki/Potassium_propanoate",
<<<<<<< HEAD
  "wikidata": "Q416435"
=======
  "wikidata": "Q416435",
  "searchVolume": 70,
  "searchRank": 342,
  "searchSparkline": [],
  "origin": [],
  "productCount": 1
>>>>>>> 9c559fb7
}<|MERGE_RESOLUTION|>--- conflicted
+++ resolved
@@ -11,14 +11,7 @@
   ],
   "description": "Potassium propanoate or potassium propionate has formula K-C2H5COO-. Its melting point is 410 °C. It is the potassium salt of propanoic acid.",
   "wikipedia": "https://en.wikipedia.org/wiki/Potassium_propanoate",
-<<<<<<< HEAD
-  "wikidata": "Q416435"
-=======
   "wikidata": "Q416435",
-  "searchVolume": 70,
-  "searchRank": 342,
-  "searchSparkline": [],
   "origin": [],
   "productCount": 1
->>>>>>> 9c559fb7
 }