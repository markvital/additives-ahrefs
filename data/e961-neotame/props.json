{
  "title": "Neotame",
  "eNumber": "E961",
  "synonyms": [
    "E961",
    "Neotame"
  ],
  "functions": [
    "sweetener"
  ],
  "description": "Neotame is an artificial sweetener made by NutraSweet that is between 7‚000 and 13‚000 times sweeter than sucrose -table sugar-. In the European Union, it is known by the E number E961.  It is moderately heat-stable, extremely potent, rapidly metabolized, completely eliminated, and does not appear to accumulate in the body.The major metabolic pathway is hydrolysis of the methyl ester by esterases that are present throughout the body, which yields de-esterified neotame and methanol.  Because only trace amounts of neotame are needed to sweeten foods, the amount of methanol derived from neotame is much lower than that found in common foods.The product is attractive to food manufacturers, as its use greatly lowers the cost of production compared to using sugar or high fructose corn syrup -due to the lower quantities needed to achieve the same sweetening-, while also benefitting the consumer by providing fewer \"empty\" sugar calories and a lower impact on blood sugar.",
  "wikipedia": "https://en.wikipedia.org/wiki/Neotame",
<<<<<<< HEAD
  "wikidata": "Q415698"
=======
  "wikidata": "Q415698",
  "searchVolume": 1000,
  "searchRank": 215,
  "searchSparkline": [
    2203,
    1918,
    1958,
    1571,
    736,
    1016,
    852,
    1271,
    985,
    994
  ],
  "origin": [],
  "productCount": 225
>>>>>>> 9c559fb7
}<|MERGE_RESOLUTION|>--- conflicted
+++ resolved
@@ -10,25 +10,7 @@
   ],
   "description": "Neotame is an artificial sweetener made by NutraSweet that is between 7‚000 and 13‚000 times sweeter than sucrose -table sugar-. In the European Union, it is known by the E number E961.  It is moderately heat-stable, extremely potent, rapidly metabolized, completely eliminated, and does not appear to accumulate in the body.The major metabolic pathway is hydrolysis of the methyl ester by esterases that are present throughout the body, which yields de-esterified neotame and methanol.  Because only trace amounts of neotame are needed to sweeten foods, the amount of methanol derived from neotame is much lower than that found in common foods.The product is attractive to food manufacturers, as its use greatly lowers the cost of production compared to using sugar or high fructose corn syrup -due to the lower quantities needed to achieve the same sweetening-, while also benefitting the consumer by providing fewer \"empty\" sugar calories and a lower impact on blood sugar.",
   "wikipedia": "https://en.wikipedia.org/wiki/Neotame",
-<<<<<<< HEAD
-  "wikidata": "Q415698"
-=======
   "wikidata": "Q415698",
-  "searchVolume": 1000,
-  "searchRank": 215,
-  "searchSparkline": [
-    2203,
-    1918,
-    1958,
-    1571,
-    736,
-    1016,
-    852,
-    1271,
-    985,
-    994
-  ],
   "origin": [],
   "productCount": 225
->>>>>>> 9c559fb7
 }