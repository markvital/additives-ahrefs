--- conflicted
+++ resolved
@@ -13,25 +13,7 @@
   ],
   "description": "Glucono delta-lactone -GDL-, also known as gluconolactone, is a food additive with the E number E575 used as a sequestrant, an acidifier, or a curing, pickling, or leavening agent. It is a lactone of D-gluconic acid. Pure GDL is a white odorless crystalline powder. GDL has been marketed for use in feta cheese. GDL is neutral, but hydrolyses in water to gluconic acid which is acidic, adding a tangy taste to foods, though it has roughly a third of the sourness of citric acid. It is metabolized to 6-phospho-D-gluconate; one gram of GDL yields roughly the same amount of metabolic energy as one gram of sugar. Upon addition to water, GDL is partially hydrolysed to gluconic acid, with the balance between the lactone form and the acid form established as a chemical equilibrium. The rate of hydrolysis of GDL is increased by heat and high pH.The yeast Saccharomyces bulderi can be used to ferment gluconolactone to ethanol and carbon dioxide. The pH value greatly affects culture growth. Gluconolactone at 1 or 2% in a mineral media solution causes the pH to drop below 3.It is also a complete inhibitor of the enzyme amygdalin beta-glucosidase at concentrations of 1 mM.",
   "wikipedia": "https://en.wikipedia.org/wiki/Glucono_delta-lactone",
-<<<<<<< HEAD
-  "wikidata": "Q114174"
-=======
   "wikidata": "Q114174",
-  "searchVolume": 100,
-  "searchRank": 314,
-  "searchSparkline": [
-    101,
-    282,
-    181,
-    202,
-    41,
-    57,
-    61,
-    82,
-    113,
-    111
-  ],
   "origin": [],
   "productCount": 984
->>>>>>> 9c559fb7
 }