{
  "title": "Sodium malate",
  "eNumber": "E350I",
  "synonyms": [
    "E350i",
    "Sodium malate"
  ],
  "functions": [
    "humectant"
  ],
  "description": "Sodium malate is a compound with formula Na2-C2H4O-COO-2-. It is the sodium salt of malic acid.  As a food additive, it has the E number E350.",
  "wikipedia": "https://en.wikipedia.org/wiki/Sodium_malate",
<<<<<<< HEAD
  "wikidata": "Q836788"
=======
  "wikidata": "Q836788",
  "searchVolume": 100,
  "searchRank": 320,
  "searchSparkline": [
    110,
    127,
    111,
    115,
    50,
    58,
    71,
    98,
    120,
    117
  ],
  "origin": [],
  "productCount": 22
>>>>>>> 9c559fb7
}<|MERGE_RESOLUTION|>--- conflicted
+++ resolved
@@ -10,25 +10,7 @@
   ],
   "description": "Sodium malate is a compound with formula Na2-C2H4O-COO-2-. It is the sodium salt of malic acid.  As a food additive, it has the E number E350.",
   "wikipedia": "https://en.wikipedia.org/wiki/Sodium_malate",
-<<<<<<< HEAD
-  "wikidata": "Q836788"
-=======
   "wikidata": "Q836788",
-  "searchVolume": 100,
-  "searchRank": 320,
-  "searchSparkline": [
-    110,
-    127,
-    111,
-    115,
-    50,
-    58,
-    71,
-    98,
-    120,
-    117
-  ],
   "origin": [],
   "productCount": 22
->>>>>>> 9c559fb7
 }