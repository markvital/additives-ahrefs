--- conflicted
+++ resolved
@@ -18,25 +18,7 @@
   ],
   "description": "Mono- and diglycerides of fatty acids -E471- refers to a food additive composed of diglycerides and monoglycerides which is used as an emulsifier. This mixture is also sometimes referred to as partial glycerides.",
   "wikipedia": "https://en.wikipedia.org/wiki/Mono-_and_diglycerides_of_fatty_acids",
-<<<<<<< HEAD
-  "wikidata": "Q416711"
-=======
   "wikidata": "Q416711",
-  "searchVolume": 30,
-  "searchRank": 390,
-  "searchSparkline": [
-    11,
-    54,
-    281,
-    714,
-    9,
-    4,
-    3,
-    6,
-    20,
-    31
-  ],
   "origin": [],
   "productCount": 26595
->>>>>>> 9c559fb7
 }