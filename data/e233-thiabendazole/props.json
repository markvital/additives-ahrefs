{
  "title": "Thiabendazole",
  "eNumber": "E233",
  "synonyms": [
    "E233",
    "Thiabendazole"
  ],
  "functions": [],
  "description": "",
  "wikipedia": "",
<<<<<<< HEAD
  "wikidata": ""
=======
  "wikidata": "",
  "searchVolume": 1100,
  "searchRank": 214,
  "searchSparkline": [
    2194,
    2064,
    2318,
    1831,
    925,
    897,
    824,
    1220,
    1109,
    1118
  ],
  "origin": [],
  "productCount": 6
>>>>>>> 9c559fb7
}<|MERGE_RESOLUTION|>--- conflicted
+++ resolved
@@ -8,25 +8,7 @@
   "functions": [],
   "description": "",
   "wikipedia": "",
-<<<<<<< HEAD
-  "wikidata": ""
-=======
   "wikidata": "",
-  "searchVolume": 1100,
-  "searchRank": 214,
-  "searchSparkline": [
-    2194,
-    2064,
-    2318,
-    1831,
-    925,
-    897,
-    824,
-    1220,
-    1109,
-    1118
-  ],
   "origin": [],
   "productCount": 6
->>>>>>> 9c559fb7
 }