--- conflicted
+++ resolved
@@ -10,25 +10,7 @@
   ],
   "description": "Sorbic acid, or 2‚4-hexadienoic acid, is a natural organic compound used as a food preservative. It has the chemical formula CH3-CH-4CO2H. It is a colourless solid that is slightly soluble in water and sublimes readily. It was first isolated from the unripe berries of the Sorbus aucuparia -rowan tree-, hence its name.",
   "wikipedia": "https://en.wikipedia.org/wiki/Sorbic_acid",
-<<<<<<< HEAD
-  "wikidata": "Q407131"
-=======
   "wikidata": "Q407131",
-  "searchVolume": 2300,
-  "searchRank": 181,
-  "searchSparkline": [
-    2548,
-    2638,
-    2886,
-    2642,
-    1529,
-    2260,
-    2484,
-    2462,
-    2383,
-    2297
-  ],
   "origin": [],
   "productCount": 6918
->>>>>>> 9c559fb7
 }