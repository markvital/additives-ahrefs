--- conflicted
+++ resolved
@@ -8,25 +8,7 @@
   "functions": [],
   "description": "Calcium tartrate, exactly calcium L-tartrate, is a byproduct of the wine industry, prepared from wine fermentation dregs. It is the calcium salt of  L-tartaric acid, an acid most commonly found in grapes. Its solubility decreases with lower temperature, which results in the forming of whitish -in red wine often reddish- crystalline  clusters as it precipitates. It finds use as a food preservative and acidity regulator. Like tartaric acid, calcium tartrate has two asymmetric carbons, hence it has two chiral isomers and a non-chiral isomer -meso-form-. Most calcium tartrate of biological origin is the chiral levorotatory -–- isomer.",
   "wikipedia": "https://en.wikipedia.org/wiki/Calcium_tartrate",
-<<<<<<< HEAD
-  "wikidata": "Q416767"
-=======
   "wikidata": "Q416767",
-  "searchVolume": 80,
-  "searchRank": 328,
-  "searchSparkline": [
-    114,
-    72,
-    18,
-    108,
-    9,
-    5,
-    9,
-    65,
-    66,
-    69
-  ],
   "origin": [],
   "productCount": 0
->>>>>>> 9c559fb7
 }