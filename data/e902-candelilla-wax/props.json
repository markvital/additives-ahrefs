{
  "title": "Candelilla wax",
  "eNumber": "E902",
  "synonyms": [
    "E902",
    "Candelilla wax"
  ],
  "functions": [
    "carrier",
    "emulsifier",
    "thickener"
  ],
  "description": "Candelilla wax is a wax derived from the leaves of the small Candelilla shrub native to northern Mexico and the southwestern United States, Euphorbia cerifera and Euphorbia antisyphilitica, from the family Euphorbiaceae. It is yellowish-brown, hard, brittle, aromatic, and opaque to translucent.",
  "wikipedia": "https://en.wikipedia.org/wiki/Candelilla_wax",
<<<<<<< HEAD
  "wikidata": "Q898937"
=======
  "wikidata": "Q898937",
  "searchVolume": 3000,
  "searchRank": 172,
  "searchSparkline": [
    2777,
    3165,
    3265,
    3428,
    3303,
    3132,
    2956,
    3147,
    2894,
    2967
  ],
  "origin": [],
  "productCount": 142
>>>>>>> 9c559fb7
}<|MERGE_RESOLUTION|>--- conflicted
+++ resolved
@@ -12,25 +12,7 @@
   ],
   "description": "Candelilla wax is a wax derived from the leaves of the small Candelilla shrub native to northern Mexico and the southwestern United States, Euphorbia cerifera and Euphorbia antisyphilitica, from the family Euphorbiaceae. It is yellowish-brown, hard, brittle, aromatic, and opaque to translucent.",
   "wikipedia": "https://en.wikipedia.org/wiki/Candelilla_wax",
-<<<<<<< HEAD
-  "wikidata": "Q898937"
-=======
   "wikidata": "Q898937",
-  "searchVolume": 3000,
-  "searchRank": 172,
-  "searchSparkline": [
-    2777,
-    3165,
-    3265,
-    3428,
-    3303,
-    3132,
-    2956,
-    3147,
-    2894,
-    2967
-  ],
   "origin": [],
   "productCount": 142
->>>>>>> 9c559fb7
 }