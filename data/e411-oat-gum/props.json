{
  "title": "Oat gum",
  "eNumber": "E411",
  "synonyms": [
    "E411",
    "Oat gum"
  ],
  "functions": [],
  "description": "",
  "wikipedia": "",
<<<<<<< HEAD
  "wikidata": ""
=======
  "wikidata": "",
  "searchVolume": null,
  "searchRank": null,
  "searchSparkline": [],
  "origin": [],
  "productCount": 0
>>>>>>> 9c559fb7
}<|MERGE_RESOLUTION|>--- conflicted
+++ resolved
@@ -8,14 +8,7 @@
   "functions": [],
   "description": "",
   "wikipedia": "",
-<<<<<<< HEAD
-  "wikidata": ""
-=======
   "wikidata": "",
-  "searchVolume": null,
-  "searchRank": null,
-  "searchSparkline": [],
   "origin": [],
   "productCount": 0
->>>>>>> 9c559fb7
 }