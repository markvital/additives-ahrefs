{
  "title": "potassium iodate",
  "eNumber": "E917",
  "synonyms": [
    "E917",
    "potassium iodate"
  ],
  "functions": [],
  "description": "Potassium iodate -KIO3- is a chemical compound. It is ionic, made up of K+ ions and IO3− ions in a 1:1 ratio.",
  "wikipedia": "https://en.wikipedia.org/wiki/Potassium_iodate",
<<<<<<< HEAD
  "wikidata": "Q414599"
=======
  "wikidata": "Q414599",
  "searchVolume": 1900,
  "searchRank": 188,
  "searchSparkline": [
    3409,
    3696,
    3251,
    2873,
    2326,
    1791,
    2747,
    2364,
    2055,
    1880
  ],
  "origin": [],
  "productCount": 81
>>>>>>> 9c559fb7
}<|MERGE_RESOLUTION|>--- conflicted
+++ resolved
@@ -8,25 +8,7 @@
   "functions": [],
   "description": "Potassium iodate -KIO3- is a chemical compound. It is ionic, made up of K+ ions and IO3− ions in a 1:1 ratio.",
   "wikipedia": "https://en.wikipedia.org/wiki/Potassium_iodate",
-<<<<<<< HEAD
-  "wikidata": "Q414599"
-=======
   "wikidata": "Q414599",
-  "searchVolume": 1900,
-  "searchRank": 188,
-  "searchSparkline": [
-    3409,
-    3696,
-    3251,
-    2873,
-    2326,
-    1791,
-    2747,
-    2364,
-    2055,
-    1880
-  ],
   "origin": [],
   "productCount": 81
->>>>>>> 9c559fb7
 }