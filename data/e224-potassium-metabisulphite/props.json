--- conflicted
+++ resolved
@@ -12,25 +12,7 @@
   ],
   "description": "Potassium metabisulfite, K2S2O5, also known as potassium pyrosulfite, is a white crystalline powder with a pungent sulfur odour. The main use for the chemical is as an antioxidant or chemical sterilant. It is a disulfite and is chemically very similar to sodium metabisulfite, with which it is sometimes used interchangeably. Potassium metabisulfite is generally preferred out of the two as it does not contribute sodium to the diet. Potassium metabisulfite has a monoclinic crystal structure which decomposes at 190 °C, yielding potassium sulfite and sulfur dioxide:  K2S2O5-s- → K2SO3-s- + SO2-g-",
   "wikipedia": "https://en.wikipedia.org/wiki/Potassium_metabisulfite",
-<<<<<<< HEAD
-  "wikidata": "Q417881"
-=======
   "wikidata": "Q417881",
-  "searchVolume": 80,
-  "searchRank": 331,
-  "searchSparkline": [
-    295,
-    115,
-    240,
-    138,
-    112,
-    76,
-    71,
-    73,
-    89,
-    89
-  ],
   "origin": [],
   "productCount": 466
->>>>>>> 9c559fb7
 }