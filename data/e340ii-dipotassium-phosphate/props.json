--- conflicted
+++ resolved
@@ -20,25 +20,7 @@
   ],
   "description": "Potassium phosphate is a generic term for the salts of potassium and phosphate ions including: Monopotassium phosphate -KH2PO4- -Molar mass approx: 136 g/mol- Dipotassium phosphate -K2HPO4- -Molar mass approx: 174 g/mol- Tripotassium phosphate -K3PO4- -Molar mass approx: 212.27 g/mol-As food additives, potassium phosphates have the E number E340.",
   "wikipedia": "https://en.wikipedia.org/wiki/Dipotassium_phosphate",
-<<<<<<< HEAD
-  "wikidata": "Q403721"
-=======
   "wikidata": "Q403721",
-  "searchVolume": 8500,
-  "searchRank": 121,
-  "searchSparkline": [
-    3483,
-    4189,
-    4388,
-    4435,
-    4329,
-    5156,
-    7160,
-    9915,
-    8682,
-    8543
-  ],
   "origin": [],
   "productCount": 4401
->>>>>>> 9c559fb7
 }