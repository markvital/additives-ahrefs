--- conflicted
+++ resolved
@@ -8,25 +8,7 @@
   "functions": [],
   "description": "",
   "wikipedia": "",
-<<<<<<< HEAD
-  "wikidata": ""
-=======
   "wikidata": "",
-  "searchVolume": 1100,
-  "searchRank": 213,
-  "searchSparkline": [
-    2265,
-    2514,
-    2542,
-    2092,
-    1776,
-    1514,
-    1109,
-    1296,
-    1101,
-    1002
-  ],
   "origin": [],
   "productCount": 16
->>>>>>> 9c559fb7
 }