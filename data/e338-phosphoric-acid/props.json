{
  "title": "Phosphoric acid",
  "eNumber": "E338",
  "synonyms": [
    "E338",
    "Phosphoric acid",
    "Orthophosphoric acid",
    "phosphoricV acid"
  ],
  "functions": [
    "antioxidant",
    "sequestrant"
  ],
  "description": "Phosphoric acid -also known as orthophosphoric acid or phosphoricV acid- is a weak acid with the chemical formula H3PO4. Orthophosphoric acid refers to phosphoric acid, which is the IUPAC name for this compound. The prefix ortho- is used to distinguish the acid from related phosphoric acids, called polyphosphoric acids.  Orthophosphoric acid is a non-toxic acid, which, when pure, is a solid at room temperature and pressure. The conjugate base of phosphoric acid is the dihydrogen phosphate ion, H2PO−4, which in turn has a conjugate base of hydrogen phosphate, HPO2−4, which has a conjugate base of phosphate, PO3−4.  Phosphates are essential for life.The most common source of phosphoric acid is an 85% aqueous solution; such solutions are colourless, odourless, and non-volatile. The 85% solution is a syrupy liquid, but still pourable. Although phosphoric acid does not meet the strict definition of a strong acid, the 85% solution is acidic enough to be corrosive. Because of the high percentage of phosphoric acid in this reagent, at least some of the orthophosphoric acid is condensed into polyphosphoric acids; for the sake of labeling and simplicity, the 85% represents H3PO4 as if it were all in the ortho form. Dilute aqueous solutions of phosphoric acid exist in the ortho form.",
  "wikipedia": "https://en.wikipedia.org/wiki/Phosphoric_acid",
<<<<<<< HEAD
  "wikidata": "Q184782"
=======
  "wikidata": "Q184782",
  "searchVolume": 49000,
  "searchRank": 50,
  "searchSparkline": [
    74889,
    75999,
    71464,
    62151,
    49384,
    49533,
    52343,
    53556,
    51243,
    48310
  ],
  "origin": [],
  "productCount": 4566
>>>>>>> 9c559fb7
}<|MERGE_RESOLUTION|>--- conflicted
+++ resolved
@@ -13,25 +13,7 @@
   ],
   "description": "Phosphoric acid -also known as orthophosphoric acid or phosphoricV acid- is a weak acid with the chemical formula H3PO4. Orthophosphoric acid refers to phosphoric acid, which is the IUPAC name for this compound. The prefix ortho- is used to distinguish the acid from related phosphoric acids, called polyphosphoric acids.  Orthophosphoric acid is a non-toxic acid, which, when pure, is a solid at room temperature and pressure. The conjugate base of phosphoric acid is the dihydrogen phosphate ion, H2PO−4, which in turn has a conjugate base of hydrogen phosphate, HPO2−4, which has a conjugate base of phosphate, PO3−4.  Phosphates are essential for life.The most common source of phosphoric acid is an 85% aqueous solution; such solutions are colourless, odourless, and non-volatile. The 85% solution is a syrupy liquid, but still pourable. Although phosphoric acid does not meet the strict definition of a strong acid, the 85% solution is acidic enough to be corrosive. Because of the high percentage of phosphoric acid in this reagent, at least some of the orthophosphoric acid is condensed into polyphosphoric acids; for the sake of labeling and simplicity, the 85% represents H3PO4 as if it were all in the ortho form. Dilute aqueous solutions of phosphoric acid exist in the ortho form.",
   "wikipedia": "https://en.wikipedia.org/wiki/Phosphoric_acid",
-<<<<<<< HEAD
-  "wikidata": "Q184782"
-=======
   "wikidata": "Q184782",
-  "searchVolume": 49000,
-  "searchRank": 50,
-  "searchSparkline": [
-    74889,
-    75999,
-    71464,
-    62151,
-    49384,
-    49533,
-    52343,
-    53556,
-    51243,
-    48310
-  ],
   "origin": [],
   "productCount": 4566
->>>>>>> 9c559fb7
 }