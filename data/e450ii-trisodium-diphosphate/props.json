{
  "title": "Trisodium diphosphate",
  "eNumber": "E450II",
  "synonyms": [
    "E450ii",
    "Trisodium diphosphate",
    "e450ii"
  ],
  "functions": [
    "emulsifier",
    "humectant",
    "sequestrant",
    "stabiliser",
    "thickener"
  ],
  "description": "",
  "wikipedia": "",
<<<<<<< HEAD
  "wikidata": "Q290828"
=======
  "wikidata": "Q290828",
  "searchVolume": 0,
  "searchRank": null,
  "searchSparkline": [],
  "origin": [],
  "productCount": 3
>>>>>>> 9c559fb7
}<|MERGE_RESOLUTION|>--- conflicted
+++ resolved
@@ -15,14 +15,7 @@
   ],
   "description": "",
   "wikipedia": "",
-<<<<<<< HEAD
-  "wikidata": "Q290828"
-=======
   "wikidata": "Q290828",
-  "searchVolume": 0,
-  "searchRank": null,
-  "searchSparkline": [],
   "origin": [],
   "productCount": 3
->>>>>>> 9c559fb7
 }