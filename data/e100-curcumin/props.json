{
  "title": "Curcumin",
  "eNumber": "E100",
  "synonyms": [
    "E100",
    "Curcumin",
    "Turmeric extract",
    "curcuma extract",
    "turmeric color"
  ],
  "functions": [
    "colour"
  ],
  "description": "",
  "wikipedia": "https://en.wikipedia.org/wiki/Curcumin",
<<<<<<< HEAD
  "wikidata": "Q312266"
=======
  "wikidata": "Q312266",
  "searchVolume": 63000,
  "searchRank": 40,
  "searchSparkline": [
    70137,
    79129,
    97612,
    73244,
    60185,
    58311,
    57907,
    62639,
    60049,
    61653
  ],
  "origin": [],
  "productCount": 2803
>>>>>>> 9c559fb7
}<|MERGE_RESOLUTION|>--- conflicted
+++ resolved
@@ -13,25 +13,7 @@
   ],
   "description": "",
   "wikipedia": "https://en.wikipedia.org/wiki/Curcumin",
-<<<<<<< HEAD
-  "wikidata": "Q312266"
-=======
   "wikidata": "Q312266",
-  "searchVolume": 63000,
-  "searchRank": 40,
-  "searchSparkline": [
-    70137,
-    79129,
-    97612,
-    73244,
-    60185,
-    58311,
-    57907,
-    62639,
-    60049,
-    61653
-  ],
   "origin": [],
   "productCount": 2803
->>>>>>> 9c559fb7
 }