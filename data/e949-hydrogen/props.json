{
  "title": "Hydrogen",
  "eNumber": "E949",
  "synonyms": [
    "E949",
    "Hydrogen"
  ],
  "functions": [],
  "description": "",
  "wikipedia": "",
<<<<<<< HEAD
  "wikidata": "Q556"
=======
  "wikidata": "Q556",
  "searchVolume": 92000,
  "searchRank": 18,
  "searchSparkline": [
    71799,
    72772,
    69878,
    69336,
    84094,
    74081,
    88605,
    93136,
    95213,
    91345
  ],
  "origin": [],
  "productCount": 4
>>>>>>> 9c559fb7
}<|MERGE_RESOLUTION|>--- conflicted
+++ resolved
@@ -8,25 +8,7 @@
   "functions": [],
   "description": "",
   "wikipedia": "",
-<<<<<<< HEAD
-  "wikidata": "Q556"
-=======
   "wikidata": "Q556",
-  "searchVolume": 92000,
-  "searchRank": 18,
-  "searchSparkline": [
-    71799,
-    72772,
-    69878,
-    69336,
-    84094,
-    74081,
-    88605,
-    93136,
-    95213,
-    91345
-  ],
   "origin": [],
   "productCount": 4
->>>>>>> 9c559fb7
 }