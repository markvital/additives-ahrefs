{
  "title": "Sandalwood",
  "eNumber": "E166",
  "synonyms": [
    "E166",
    "Sandalwood"
  ],
  "functions": [],
  "description": "",
  "wikipedia": "",
<<<<<<< HEAD
  "wikidata": ""
=======
  "wikidata": "",
  "searchVolume": 24000,
  "searchRank": 78,
  "searchSparkline": [
    20565,
    22072,
    22705,
    22732,
    20603,
    21136,
    21219,
    21632,
    23208,
    22970
  ],
  "origin": [],
  "productCount": 2
>>>>>>> 9c559fb7
}<|MERGE_RESOLUTION|>--- conflicted
+++ resolved
@@ -8,25 +8,7 @@
   "functions": [],
   "description": "",
   "wikipedia": "",
-<<<<<<< HEAD
-  "wikidata": ""
-=======
   "wikidata": "",
-  "searchVolume": 24000,
-  "searchRank": 78,
-  "searchSparkline": [
-    20565,
-    22072,
-    22705,
-    22732,
-    20603,
-    21136,
-    21219,
-    21632,
-    23208,
-    22970
-  ],
   "origin": [],
   "productCount": 2
->>>>>>> 9c559fb7
 }