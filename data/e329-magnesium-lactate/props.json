{
  "title": "Magnesium lactate",
  "eNumber": "E329",
  "synonyms": [
    "E329",
    "Magnesium lactate"
  ],
  "functions": [],
  "description": "Magnesium lactate, the magnesium salt of lactic acid, is a mineral supplement. Added to some food and beverages as an acidity regulator and labeled as E329.",
  "wikipedia": "https://en.wikipedia.org/wiki/Magnesium_lactate",
<<<<<<< HEAD
  "wikidata": "Q594836"
=======
  "wikidata": "Q594836",
  "searchVolume": 2700,
  "searchRank": 178,
  "searchSparkline": [
    1306,
    1614,
    1642,
    1583,
    1556,
    1717,
    1983,
    2507,
    2648,
    2789
  ],
  "origin": [],
  "productCount": 119
>>>>>>> 9c559fb7
}<|MERGE_RESOLUTION|>--- conflicted
+++ resolved
@@ -8,25 +8,7 @@
   "functions": [],
   "description": "Magnesium lactate, the magnesium salt of lactic acid, is a mineral supplement. Added to some food and beverages as an acidity regulator and labeled as E329.",
   "wikipedia": "https://en.wikipedia.org/wiki/Magnesium_lactate",
-<<<<<<< HEAD
-  "wikidata": "Q594836"
-=======
   "wikidata": "Q594836",
-  "searchVolume": 2700,
-  "searchRank": 178,
-  "searchSparkline": [
-    1306,
-    1614,
-    1642,
-    1583,
-    1556,
-    1717,
-    1983,
-    2507,
-    2648,
-    2789
-  ],
   "origin": [],
   "productCount": 119
->>>>>>> 9c559fb7
 }