{
  "title": "Tripotassium citrate",
  "eNumber": "E332II",
  "synonyms": [
    "E332ii",
    "Tripotassium citrate",
    "potassium citrate"
  ],
  "functions": [
    "sequestrant",
    "stabiliser"
  ],
  "description": "Potassium citrate -also known as tripotassium citrate- is a potassium salt of citric acid with the molecular formula K3C6H5O7.  It is a white, hygroscopic crystalline powder. It is odorless with a saline taste. It contains 38.28% potassium by mass.  In the monohydrate form it is highly hygroscopic and deliquescent. As a food additive, potassium citrate is used to regulate acidity and is known as E number E332. Medicinally, it may be used to control kidney stones derived from either uric acid or cystine.",
  "wikipedia": "https://en.wikipedia.org/wiki/Potassium_citrate",
<<<<<<< HEAD
  "wikidata": "Q419921"
=======
  "wikidata": "Q419921",
  "searchVolume": 450,
  "searchRank": 252,
  "searchSparkline": [
    62,
    96,
    108,
    160,
    146,
    210,
    259,
    333,
    471,
    447
  ],
  "origin": [],
  "productCount": 191
>>>>>>> 9c559fb7
}<|MERGE_RESOLUTION|>--- conflicted
+++ resolved
@@ -12,25 +12,7 @@
   ],
   "description": "Potassium citrate -also known as tripotassium citrate- is a potassium salt of citric acid with the molecular formula K3C6H5O7.  It is a white, hygroscopic crystalline powder. It is odorless with a saline taste. It contains 38.28% potassium by mass.  In the monohydrate form it is highly hygroscopic and deliquescent. As a food additive, potassium citrate is used to regulate acidity and is known as E number E332. Medicinally, it may be used to control kidney stones derived from either uric acid or cystine.",
   "wikipedia": "https://en.wikipedia.org/wiki/Potassium_citrate",
-<<<<<<< HEAD
-  "wikidata": "Q419921"
-=======
   "wikidata": "Q419921",
-  "searchVolume": 450,
-  "searchRank": 252,
-  "searchSparkline": [
-    62,
-    96,
-    108,
-    160,
-    146,
-    210,
-    259,
-    333,
-    471,
-    447
-  ],
   "origin": [],
   "productCount": 191
->>>>>>> 9c559fb7
 }