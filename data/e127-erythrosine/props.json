--- conflicted
+++ resolved
@@ -17,25 +17,7 @@
   ],
   "description": "Erythrosine, also known as Red No. 3, is an organoiodine compound, specifically a derivative of fluorone.  It is cherry-pink synthetic, primarily used for food coloring. It is the disodium salt of 2‚4,5‚7-tetraiodofluorescein. Its maximum absorbance is at 530 nm in an aqueous solution, and it is subject to photodegradation.",
   "wikipedia": "https://en.wikipedia.org/wiki/Erythrosine",
-<<<<<<< HEAD
-  "wikidata": "Q420101"
-=======
   "wikidata": "Q420101",
-  "searchVolume": 1500,
-  "searchRank": 201,
-  "searchSparkline": [
-    897,
-    655,
-    747,
-    584,
-    354,
-    573,
-    415,
-    585,
-    908,
-    1667
-  ],
   "origin": [],
   "productCount": 5789
->>>>>>> 9c559fb7
 }