{
  "title": "Potassium nitrate",
  "eNumber": "E252",
  "synonyms": [
    "E252",
    "Potassium nitrate"
  ],
  "functions": [
    "preservative"
  ],
  "description": "Potassium nitrate is a chemical compound with the chemical formula KNO3. It is an ionic salt of potassium ions K+ and nitrate ions NO3−, and is therefore an alkali metal nitrate. It occurs in nature as a mineral, niter. It is a source of nitrogen, from which it derives its name. Potassium nitrate is one of several nitrogen-containing compounds collectively referred to as saltpeter or saltpetre. Major uses of potassium nitrate are in fertilizers, tree stump removal, rocket propellants and fireworks. It is one of the major constituents of gunpowder -black powder- and has been used since the Middle Ages as a food preservative.",
  "wikipedia": "https://en.wikipedia.org/wiki/Potassium_nitrate",
<<<<<<< HEAD
  "wikidata": "Q177836"
=======
  "wikidata": "Q177836",
  "searchVolume": 21000,
  "searchRank": 88,
  "searchSparkline": [
    35723,
    36856,
    32254,
    27933,
    21452,
    20278,
    12865,
    18837,
    21535,
    19541
  ],
  "origin": [],
  "productCount": 14
>>>>>>> 9c559fb7
}<|MERGE_RESOLUTION|>--- conflicted
+++ resolved
@@ -10,25 +10,7 @@
   ],
   "description": "Potassium nitrate is a chemical compound with the chemical formula KNO3. It is an ionic salt of potassium ions K+ and nitrate ions NO3−, and is therefore an alkali metal nitrate. It occurs in nature as a mineral, niter. It is a source of nitrogen, from which it derives its name. Potassium nitrate is one of several nitrogen-containing compounds collectively referred to as saltpeter or saltpetre. Major uses of potassium nitrate are in fertilizers, tree stump removal, rocket propellants and fireworks. It is one of the major constituents of gunpowder -black powder- and has been used since the Middle Ages as a food preservative.",
   "wikipedia": "https://en.wikipedia.org/wiki/Potassium_nitrate",
-<<<<<<< HEAD
-  "wikidata": "Q177836"
-=======
   "wikidata": "Q177836",
-  "searchVolume": 21000,
-  "searchRank": 88,
-  "searchSparkline": [
-    35723,
-    36856,
-    32254,
-    27933,
-    21452,
-    20278,
-    12865,
-    18837,
-    21535,
-    19541
-  ],
   "origin": [],
   "productCount": 14
->>>>>>> 9c559fb7
 }