--- conflicted
+++ resolved
@@ -8,25 +8,7 @@
   "functions": [],
   "description": "Potassium sulfate -K2SO4- -in British English potassium sulphate, also called sulphate of potash, arcanite, or archaically known as potash of sulfur- is a non-flammable white crystalline salt which is soluble in water. The chemical compound is commonly used in fertilizers, providing both potassium and sulfur. When potassium sulfate is heated in water and subjected to swirling in a beaker, the crystals form a multi-arm spiral structure when allowed to settle. Potassium sulfate could be used to study spiral structures in the laboratory.",
   "wikipedia": "https://en.wikipedia.org/wiki/Potassium_sulfate",
-<<<<<<< HEAD
-  "wikidata": "Q193054"
-=======
   "wikidata": "Q193054",
-  "searchVolume": 50,
-  "searchRank": 362,
-  "searchSparkline": [
-    285,
-    226,
-    223,
-    159,
-    275,
-    250,
-    26,
-    47,
-    47,
-    92
-  ],
   "origin": [],
   "productCount": 1
->>>>>>> 9c559fb7
 }