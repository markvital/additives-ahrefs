--- conflicted
+++ resolved
@@ -12,25 +12,7 @@
   ],
   "description": "Polyvinylpolypyrrolidone -polyvinyl polypyrrolidone, PVPP, crospovidone, crospolividone or E1202- is a highly cross-linked modification of polyvinylpyrrolidone -PVP-. The cross-linked form of PVP is used as a disintegrant -see also excipients- in pharmaceutical tablets. PVPP is a highly cross-linked version of PVP, making it insoluble in water, though it still absorbs water and swells very rapidly generating a swelling force. This property makes it useful as a disintegrant in tablets. PVPP can be used as a drug, taken as a tablet or suspension to absorb compounds -so-called endotoxins- that cause diarrhoea. -Cf. bone char, charcoal.- It is also used as a fining to extract impurities -via agglomeration followed by filtration-. It is used in winemaking. Using the same principle it is used to remove polyphenols in beer production and thus clear beers with stable foam are produced. One such commercial product is called Polyclar. PVPP forms bonds similar to peptidic bonds in protein -especially, like proline residues- and that is why it can precipitate tannins the same way as proteins do.PVPP has E number code E1202 and is used as a stabiliser.",
   "wikipedia": "https://en.wikipedia.org/wiki/Polyvinylpolypyrrolidone",
-<<<<<<< HEAD
-  "wikidata": "Q3003746"
-=======
   "wikidata": "Q3003746",
-  "searchVolume": 70,
-  "searchRank": 341,
-  "searchSparkline": [
-    178,
-    173,
-    189,
-    172,
-    120,
-    121,
-    80,
-    87,
-    100,
-    54
-  ],
   "origin": [],
   "productCount": 69
->>>>>>> 9c559fb7
 }