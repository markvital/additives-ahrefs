--- conflicted
+++ resolved
@@ -11,14 +11,7 @@
   ],
   "description": "",
   "wikipedia": "",
-<<<<<<< HEAD
-  "wikidata": "Q18608931"
-=======
   "wikidata": "Q18608931",
-  "searchVolume": 0,
-  "searchRank": null,
-  "searchSparkline": [],
   "origin": [],
   "productCount": 5
->>>>>>> 9c559fb7
 }