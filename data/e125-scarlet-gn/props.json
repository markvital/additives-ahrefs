--- conflicted
+++ resolved
@@ -12,14 +12,7 @@
   "functions": [],
   "description": "Scarlet GN, or C.I. Food Red 1, Ponceau SX, FD&C Red No. 4, or C.I. 14700 is a red azo dye once used as a food dye. As a food additive, it has the E number E125. It usually used as a disodium salt. In the United States, it is not permitted for use in food or ingested drugs and may only be used in externally applied drugs and cosmetics. An exception was added in 1965 to allow the coloring of maraschino cherries, which then were considered mainly decorative and not a foodstuff. This exception was repealed in 1976 due to mounting evidence over its safety concerns. In the European Union, it is not permitted as a food additive.",
   "wikipedia": "https://en.wikipedia.org/wiki/Scarlet_GN",
-<<<<<<< HEAD
-  "wikidata": "Q934310"
-=======
   "wikidata": "Q934310",
-  "searchVolume": 0,
-  "searchRank": null,
-  "searchSparkline": [],
   "origin": [],
   "productCount": 5
->>>>>>> 9c559fb7
 }