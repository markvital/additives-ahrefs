{
  "title": "Lycopene",
  "eNumber": "E160D",
  "synonyms": [
    "E160d",
    "Lycopene"
  ],
  "functions": [
    "colour"
  ],
  "description": "Lycopene -from the neo-Latin Lycopersicum, the tomato species- is a bright red carotene and carotenoid pigment and phytochemical found in tomatoes and other red fruits and vegetables, such as red carrots, watermelons, gac, and papayas, but it is not in strawberries or cherries. Although lycopene is chemically a carotene, it has no vitamin A activity. Foods that are not red may also contain lycopene, such as asparagus and parsley.In plants, algae, and other photosynthetic organisms, lycopene is an intermediate in the biosynthesis of many carotenoids, including beta-carotene, which is responsible for yellow, orange, or red pigmentation, photosynthesis, and photoprotection. Like all carotenoids, lycopene is a tetraterpene. It is insoluble in water. Eleven conjugated double bonds give lycopene its deep red color. Owing to the strong color, lycopene is useful as a food coloring -registered as E160d- and is approved for use in the USA, Australia and New Zealand -registered as 160d- and the European Union.",
  "wikipedia": "https://en.wikipedia.org/wiki/Lycopene",
<<<<<<< HEAD
  "wikidata": "Q208130"
=======
  "wikidata": "Q208130",
  "searchVolume": 31000,
  "searchRank": 73,
  "searchSparkline": [
    22204,
    24159,
    24245,
    22871,
    22404,
    20305,
    21703,
    27385,
    30726,
    30934
  ],
  "origin": [],
  "productCount": 206
>>>>>>> 9c559fb7
}<|MERGE_RESOLUTION|>--- conflicted
+++ resolved
@@ -10,25 +10,7 @@
   ],
   "description": "Lycopene -from the neo-Latin Lycopersicum, the tomato species- is a bright red carotene and carotenoid pigment and phytochemical found in tomatoes and other red fruits and vegetables, such as red carrots, watermelons, gac, and papayas, but it is not in strawberries or cherries. Although lycopene is chemically a carotene, it has no vitamin A activity. Foods that are not red may also contain lycopene, such as asparagus and parsley.In plants, algae, and other photosynthetic organisms, lycopene is an intermediate in the biosynthesis of many carotenoids, including beta-carotene, which is responsible for yellow, orange, or red pigmentation, photosynthesis, and photoprotection. Like all carotenoids, lycopene is a tetraterpene. It is insoluble in water. Eleven conjugated double bonds give lycopene its deep red color. Owing to the strong color, lycopene is useful as a food coloring -registered as E160d- and is approved for use in the USA, Australia and New Zealand -registered as 160d- and the European Union.",
   "wikipedia": "https://en.wikipedia.org/wiki/Lycopene",
-<<<<<<< HEAD
-  "wikidata": "Q208130"
-=======
   "wikidata": "Q208130",
-  "searchVolume": 31000,
-  "searchRank": 73,
-  "searchSparkline": [
-    22204,
-    24159,
-    24245,
-    22871,
-    22404,
-    20305,
-    21703,
-    27385,
-    30726,
-    30934
-  ],
   "origin": [],
   "productCount": 206
->>>>>>> 9c559fb7
 }