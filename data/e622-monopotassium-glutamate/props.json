{
  "title": "Monopotassium glutamate",
  "eNumber": "E622",
  "synonyms": [
    "E622",
    "Monopotassium glutamate",
    "Potassium glutamate"
  ],
  "functions": [],
  "description": "Monopotassium glutamate -MPG- is a compound with formula KC5H8NO4. It is a potassium acid salt of glutamic acid. It has the E number E622 and is used in foods as a flavor enhancer.  It is a non-sodium MSG alternative.",
  "wikipedia": "https://en.wikipedia.org/wiki/Monopotassium_glutamate",
<<<<<<< HEAD
  "wikidata": "Q3029787"
=======
  "wikidata": "Q3029787",
  "searchVolume": 40,
  "searchRank": 372,
  "searchSparkline": [
    180,
    103,
    113,
    126,
    57,
    55,
    52,
    64,
    37,
    44
  ],
  "origin": [],
  "productCount": 10
>>>>>>> 9c559fb7
}<|MERGE_RESOLUTION|>--- conflicted
+++ resolved
@@ -9,25 +9,7 @@
   "functions": [],
   "description": "Monopotassium glutamate -MPG- is a compound with formula KC5H8NO4. It is a potassium acid salt of glutamic acid. It has the E number E622 and is used in foods as a flavor enhancer.  It is a non-sodium MSG alternative.",
   "wikipedia": "https://en.wikipedia.org/wiki/Monopotassium_glutamate",
-<<<<<<< HEAD
-  "wikidata": "Q3029787"
-=======
   "wikidata": "Q3029787",
-  "searchVolume": 40,
-  "searchRank": 372,
-  "searchSparkline": [
-    180,
-    103,
-    113,
-    126,
-    57,
-    55,
-    52,
-    64,
-    37,
-    44
-  ],
   "origin": [],
   "productCount": 10
->>>>>>> 9c559fb7
 }