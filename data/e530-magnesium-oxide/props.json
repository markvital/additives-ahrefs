{
  "title": "Magnesium oxide",
  "eNumber": "E530",
  "synonyms": [
    "E530",
    "Magnesium oxide",
    "magnesia"
  ],
  "functions": [],
  "description": "Magnesium oxide -MgO-, or magnesia, is a white hygroscopic solid mineral that occurs naturally as periclase and is a source of magnesium -see also oxide-. It has an empirical formula of MgO and consists of a lattice of Mg2+ ions and O2− ions held together by ionic bonding. Magnesium hydroxide forms in the presence of water -MgO + H2O → Mg-OH-2-, but it can be reversed by heating it to separate moisture. Magnesium oxide was historically known as magnesia alba -literally, the white mineral from magnesia – other sources give magnesia alba as MgCO3-, to differentiate it from magnesia negra, a black mineral containing what is now known as manganese. While \"magnesium oxide\" normally refers to MgO, magnesium peroxide MgO2 is also known as a compound. According to evolutionary crystal structure prediction, MgO2 is thermodynamically stable at pressures above 116 GPa -gigapascals-, and a semiconducting suboxide Mg3O2 is thermodynamically stable above 500 GPa. Because of its stability, MgO is used as a model system for investigating vibrational properties of crystals.",
  "wikipedia": "https://en.wikipedia.org/wiki/Magnesium_oxide",
<<<<<<< HEAD
  "wikidata": "Q214769"
=======
  "wikidata": "Q214769",
  "searchVolume": 93000,
  "searchRank": 16,
  "searchSparkline": [
    55469,
    60965,
    62182,
    60842,
    62160,
    64822,
    71598,
    91254,
    87780,
    92793
  ],
  "origin": [],
  "productCount": 40
>>>>>>> 9c559fb7
}<|MERGE_RESOLUTION|>--- conflicted
+++ resolved
@@ -9,25 +9,7 @@
   "functions": [],
   "description": "Magnesium oxide -MgO-, or magnesia, is a white hygroscopic solid mineral that occurs naturally as periclase and is a source of magnesium -see also oxide-. It has an empirical formula of MgO and consists of a lattice of Mg2+ ions and O2− ions held together by ionic bonding. Magnesium hydroxide forms in the presence of water -MgO + H2O → Mg-OH-2-, but it can be reversed by heating it to separate moisture. Magnesium oxide was historically known as magnesia alba -literally, the white mineral from magnesia – other sources give magnesia alba as MgCO3-, to differentiate it from magnesia negra, a black mineral containing what is now known as manganese. While \"magnesium oxide\" normally refers to MgO, magnesium peroxide MgO2 is also known as a compound. According to evolutionary crystal structure prediction, MgO2 is thermodynamically stable at pressures above 116 GPa -gigapascals-, and a semiconducting suboxide Mg3O2 is thermodynamically stable above 500 GPa. Because of its stability, MgO is used as a model system for investigating vibrational properties of crystals.",
   "wikipedia": "https://en.wikipedia.org/wiki/Magnesium_oxide",
-<<<<<<< HEAD
-  "wikidata": "Q214769"
-=======
   "wikidata": "Q214769",
-  "searchVolume": 93000,
-  "searchRank": 16,
-  "searchSparkline": [
-    55469,
-    60965,
-    62182,
-    60842,
-    62160,
-    64822,
-    71598,
-    91254,
-    87780,
-    92793
-  ],
   "origin": [],
   "productCount": 40
->>>>>>> 9c559fb7
 }