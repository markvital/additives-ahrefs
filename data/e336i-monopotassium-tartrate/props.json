{
  "title": "Monopotassium tartrate",
  "eNumber": "E336I",
  "synonyms": [
    "E336i",
    "Monopotassium tartrate",
    "monopotassic tartrate",
    "Potassium bitartrate",
    "potassium hydrogen tartrate",
    "cream of tartar"
  ],
  "functions": [],
  "description": "Potassium tartrate, dipotassium tartrate or argol has formula K2C4H4O6. It is the potassium salt of tartaric acid.  It is often confused with potassium bitartrate, also known as cream of tartar.  As a food additive, it shares the E number E336 with potassium bitartrate.",
  "wikipedia": "https://en.wikipedia.org/wiki/Potassium_bitartrate",
<<<<<<< HEAD
  "wikidata": "Q18745"
=======
  "wikidata": "Q18745",
  "searchVolume": 10,
  "searchRank": 452,
  "searchSparkline": [],
  "origin": [],
  "productCount": 1580
>>>>>>> 9c559fb7
}<|MERGE_RESOLUTION|>--- conflicted
+++ resolved
@@ -12,14 +12,7 @@
   "functions": [],
   "description": "Potassium tartrate, dipotassium tartrate or argol has formula K2C4H4O6. It is the potassium salt of tartaric acid.  It is often confused with potassium bitartrate, also known as cream of tartar.  As a food additive, it shares the E number E336 with potassium bitartrate.",
   "wikipedia": "https://en.wikipedia.org/wiki/Potassium_bitartrate",
-<<<<<<< HEAD
-  "wikidata": "Q18745"
-=======
   "wikidata": "Q18745",
-  "searchVolume": 10,
-  "searchRank": 452,
-  "searchSparkline": [],
   "origin": [],
   "productCount": 1580
->>>>>>> 9c559fb7
 }