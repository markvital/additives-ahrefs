--- conflicted
+++ resolved
@@ -16,14 +16,7 @@
   ],
   "description": "",
   "wikipedia": "",
-<<<<<<< HEAD
-  "wikidata": "Q409406"
-=======
   "wikidata": "Q409406",
-  "searchVolume": null,
-  "searchRank": null,
-  "searchSparkline": [],
   "origin": [],
   "productCount": 4448
->>>>>>> 9c559fb7
 }