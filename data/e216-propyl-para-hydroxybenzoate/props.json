--- conflicted
+++ resolved
@@ -10,14 +10,7 @@
   "functions": [],
   "description": "Propylparaben, the n-propyl ester of p-hydroxybenzoic acid, occurs as a natural substance found in many plants and some insects, although it is manufactured synthetically for use in cosmetics, pharmaceuticals and foods. It is a preservative typically found in many water-based cosmetics, such as creams, lotions, shampoos and bath products.  As a food additive, it has the E number E216. Sodium propyl p-hydroxybenzoate, the sodium salt of propylparaben, a compound with formula Na-C3H7-C6H4COO-O-, is also used similarly as a food additive and as an anti-fungal preservation agent. Its E number is E217. In 2010 the European Union Scientific Committee on Consumer Safety stated that it considered the use of  butylparaben and propylparaben as preservatives in finished cosmetic products as safe to the consumer, as long as the sum of their individual concentrations does not exceed 0.19%.",
   "wikipedia": "https://en.wikipedia.org/wiki/Propylparaben",
-<<<<<<< HEAD
-  "wikidata": "Q511627"
-=======
   "wikidata": "Q511627",
-  "searchVolume": null,
-  "searchRank": null,
-  "searchSparkline": [],
   "origin": [],
   "productCount": 77
->>>>>>> 9c559fb7
 }