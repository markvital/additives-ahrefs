{
  "title": "Microcrystalline wax",
  "eNumber": "E905CI",
  "synonyms": [
    "E905ci",
    "Microcrystalline wax"
  ],
  "functions": [],
  "description": "",
  "wikipedia": "",
<<<<<<< HEAD
  "wikidata": "Q579764"
=======
  "wikidata": "Q579764",
  "searchVolume": 1500,
  "searchRank": 203,
  "searchSparkline": [
    1467,
    1688,
    1987,
    1880,
    1405,
    1262,
    1625,
    1463,
    1518,
    1501
  ],
  "origin": [],
  "productCount": 23
>>>>>>> 9c559fb7
}<|MERGE_RESOLUTION|>--- conflicted
+++ resolved
@@ -8,25 +8,7 @@
   "functions": [],
   "description": "",
   "wikipedia": "",
-<<<<<<< HEAD
-  "wikidata": "Q579764"
-=======
   "wikidata": "Q579764",
-  "searchVolume": 1500,
-  "searchRank": 203,
-  "searchSparkline": [
-    1467,
-    1688,
-    1987,
-    1880,
-    1405,
-    1262,
-    1625,
-    1463,
-    1518,
-    1501
-  ],
   "origin": [],
   "productCount": 23
->>>>>>> 9c559fb7
 }