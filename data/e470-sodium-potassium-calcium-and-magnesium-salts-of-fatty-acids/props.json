{
  "title": "Sodium/potassium/calcium and magnesium salts of fatty acids",
  "eNumber": "E470",
  "synonyms": [
    "E470",
    "Sodium/potassium/calcium and magnesium salts of fatty acids"
  ],
  "functions": [
    "emulsifier",
    "stabiliser",
    "thickener"
  ],
  "description": "",
  "wikipedia": "",
<<<<<<< HEAD
  "wikidata": ""
=======
  "wikidata": "",
  "searchVolume": null,
  "searchRank": null,
  "searchSparkline": [],
  "origin": [],
  "productCount": 7
>>>>>>> 9c559fb7
}<|MERGE_RESOLUTION|>--- conflicted
+++ resolved
@@ -12,14 +12,7 @@
   ],
   "description": "",
   "wikipedia": "",
-<<<<<<< HEAD
-  "wikidata": ""
-=======
   "wikidata": "",
-  "searchVolume": null,
-  "searchRank": null,
-  "searchSparkline": [],
   "origin": [],
   "productCount": 7
->>>>>>> 9c559fb7
 }