--- conflicted
+++ resolved
@@ -8,14 +8,7 @@
   "functions": [],
   "description": "Ponceau 6R, or Crystal ponceau 6R, Crystal scarlet, Brilliant crystal scarlet 6R, Acid Red 44, or C.I. 16250, is a red azo dye. It is soluble in water and slightly soluble in ethanol. It is used as a food dye, with E number E126. It is also used in histology, for staining fibrin with the MSB Trichrome stain. It usually comes as disodium salt. Amaranth is a closely related azo dye, also usable in trichrome staining.",
   "wikipedia": "https://en.wikipedia.org/wiki/Ponceau_6R",
-<<<<<<< HEAD
-  "wikidata": "Q596946"
-=======
   "wikidata": "Q596946",
-  "searchVolume": 0,
-  "searchRank": null,
-  "searchSparkline": [],
   "origin": [],
   "productCount": 0
->>>>>>> 9c559fb7
 }