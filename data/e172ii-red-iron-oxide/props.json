--- conflicted
+++ resolved
@@ -12,25 +12,7 @@
   ],
   "description": "",
   "wikipedia": "",
-<<<<<<< HEAD
-  "wikidata": "Q3045754"
-=======
   "wikidata": "Q3045754",
-  "searchVolume": 400,
-  "searchRank": 255,
-  "searchSparkline": [
-    1200,
-    897,
-    773,
-    546,
-    285,
-    252,
-    326,
-    379,
-    346,
-    375
-  ],
   "origin": [],
   "productCount": 12
->>>>>>> 9c559fb7
 }