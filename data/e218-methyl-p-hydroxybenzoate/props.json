--- conflicted
+++ resolved
@@ -12,14 +12,7 @@
   ],
   "description": "Methylparaben, also methyl paraben, one of the parabens, is a preservative with the chemical formula CH3-C6H4-OH-COO-. It is the methyl ester of p-hydroxybenzoic acid.",
   "wikipedia": "https://en.wikipedia.org/wiki/Methylparaben",
-<<<<<<< HEAD
-  "wikidata": "Q229987"
-=======
   "wikidata": "Q229987",
-  "searchVolume": 50,
-  "searchRank": 359,
-  "searchSparkline": [],
   "origin": [],
   "productCount": 69
->>>>>>> 9c559fb7
 }