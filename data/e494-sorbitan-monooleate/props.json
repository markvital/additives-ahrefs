{
  "title": "Sorbitan monooleate",
  "eNumber": "E494",
  "synonyms": [
    "E494",
    "Sorbitan monooleate"
  ],
  "functions": [
    "emulsifier",
    "stabiliser"
  ],
  "description": "",
  "wikipedia": "",
<<<<<<< HEAD
  "wikidata": "Q18944664"
=======
  "wikidata": "Q18944664",
  "searchVolume": 200,
  "searchRank": 292,
  "searchSparkline": [
    271,
    299,
    201,
    251,
    183,
    187,
    199,
    213,
    213,
    213
  ],
  "origin": [],
  "productCount": 2
>>>>>>> 9c559fb7
}<|MERGE_RESOLUTION|>--- conflicted
+++ resolved
@@ -11,25 +11,7 @@
   ],
   "description": "",
   "wikipedia": "",
-<<<<<<< HEAD
-  "wikidata": "Q18944664"
-=======
   "wikidata": "Q18944664",
-  "searchVolume": 200,
-  "searchRank": 292,
-  "searchSparkline": [
-    271,
-    299,
-    201,
-    251,
-    183,
-    187,
-    199,
-    213,
-    213,
-    213
-  ],
   "origin": [],
   "productCount": 2
->>>>>>> 9c559fb7
 }