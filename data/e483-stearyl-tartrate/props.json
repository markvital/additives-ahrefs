{
  "title": "Stearyl tartrate",
  "eNumber": "E483",
  "synonyms": [
    "E483",
    "Stearyl tartrate",
    "Stearyl palmityl tartrate"
  ],
  "functions": [],
  "description": "Stearyl palmityl tartrate is a derivative of tartaric acid used as an emulsifier. It is produced by esterification of tartaric acid with commercial grade stearyl alcohol, which generally consists of a mixture of the fatty alcohols stearyl and palmityl alcohol. Stearyl palmityl tartrate consists mainly of diesters, with minor amounts of monoester and of unchanged starting materials.",
  "wikipedia": "https://en.wikipedia.org/wiki/Stearyl_palmityl_tartrate",
<<<<<<< HEAD
  "wikidata": "Q673260"
=======
  "wikidata": "Q673260",
  "searchVolume": 10,
  "searchRank": 467,
  "searchSparkline": [],
  "origin": [],
  "productCount": 0
>>>>>>> 9c559fb7
}<|MERGE_RESOLUTION|>--- conflicted
+++ resolved
@@ -9,14 +9,7 @@
   "functions": [],
   "description": "Stearyl palmityl tartrate is a derivative of tartaric acid used as an emulsifier. It is produced by esterification of tartaric acid with commercial grade stearyl alcohol, which generally consists of a mixture of the fatty alcohols stearyl and palmityl alcohol. Stearyl palmityl tartrate consists mainly of diesters, with minor amounts of monoester and of unchanged starting materials.",
   "wikipedia": "https://en.wikipedia.org/wiki/Stearyl_palmityl_tartrate",
-<<<<<<< HEAD
-  "wikidata": "Q673260"
-=======
   "wikidata": "Q673260",
-  "searchVolume": 10,
-  "searchRank": 467,
-  "searchSparkline": [],
   "origin": [],
   "productCount": 0
->>>>>>> 9c559fb7
 }