{
  "title": "Calcium silicate",
  "eNumber": "E552",
  "synonyms": [
    "E552",
    "Calcium silicate"
  ],
  "functions": [],
  "description": "Calcium silicate is the chemical compound Ca2SiO4, also known as calcium orthosilicate and is sometimes formulated as 2CaO·SiO2. It is also referred to by the shortened trade name Cal-Sil or Calsil.",
  "wikipedia": "https://en.wikipedia.org/wiki/Calcium_silicate",
<<<<<<< HEAD
  "wikidata": "Q416365"
=======
  "wikidata": "Q416365",
  "searchVolume": 2900,
  "searchRank": 174,
  "searchSparkline": [
    2683,
    2745,
    2930,
    2744,
    2119,
    2516,
    2290,
    2840,
    2839,
    2853
  ],
  "origin": [],
  "productCount": 1368
>>>>>>> 9c559fb7
}<|MERGE_RESOLUTION|>--- conflicted
+++ resolved
@@ -8,25 +8,7 @@
   "functions": [],
   "description": "Calcium silicate is the chemical compound Ca2SiO4, also known as calcium orthosilicate and is sometimes formulated as 2CaO·SiO2. It is also referred to by the shortened trade name Cal-Sil or Calsil.",
   "wikipedia": "https://en.wikipedia.org/wiki/Calcium_silicate",
-<<<<<<< HEAD
-  "wikidata": "Q416365"
-=======
   "wikidata": "Q416365",
-  "searchVolume": 2900,
-  "searchRank": 174,
-  "searchSparkline": [
-    2683,
-    2745,
-    2930,
-    2744,
-    2119,
-    2516,
-    2290,
-    2840,
-    2839,
-    2853
-  ],
   "origin": [],
   "productCount": 1368
->>>>>>> 9c559fb7
 }