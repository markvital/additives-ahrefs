--- conflicted
+++ resolved
@@ -16,14 +16,7 @@
   ],
   "description": "",
   "wikipedia": "",
-<<<<<<< HEAD
-  "wikidata": "Q290828"
-=======
   "wikidata": "Q290828",
-  "searchVolume": 10,
-  "searchRank": 468,
-  "searchSparkline": [],
   "origin": [],
   "productCount": 26
->>>>>>> 9c559fb7
 }