{
  "title": "Zeaxanthin",
  "eNumber": "E161H",
  "synonyms": [
    "E161h",
    "Zeaxanthin"
  ],
  "functions": [
    "colour"
  ],
  "description": "",
  "wikipedia": "",
<<<<<<< HEAD
  "wikidata": ""
=======
  "wikidata": "",
  "searchVolume": 9400,
  "searchRank": 116,
  "searchSparkline": [
    6941,
    8522,
    9935,
    8327,
    6782,
    8138,
    8365,
    10016,
    9801,
    9438
  ],
  "origin": [],
  "productCount": 18
>>>>>>> 9c559fb7
}<|MERGE_RESOLUTION|>--- conflicted
+++ resolved
@@ -10,25 +10,7 @@
   ],
   "description": "",
   "wikipedia": "",
-<<<<<<< HEAD
-  "wikidata": ""
-=======
   "wikidata": "",
-  "searchVolume": 9400,
-  "searchRank": 116,
-  "searchSparkline": [
-    6941,
-    8522,
-    9935,
-    8327,
-    6782,
-    8138,
-    8365,
-    10016,
-    9801,
-    9438
-  ],
   "origin": [],
   "productCount": 18
->>>>>>> 9c559fb7
 }