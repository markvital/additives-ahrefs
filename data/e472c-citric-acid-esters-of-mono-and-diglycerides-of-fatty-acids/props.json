{
  "title": "Citric acid esters of mono- and diglycerides of fatty acids",
  "eNumber": "E472C",
  "synonyms": [
    "E472c",
    "Citric acid esters of mono- and diglycerides of fatty acids"
  ],
  "functions": [
    "antioxidant",
    "emulsifier",
    "sequestrant",
    "stabiliser"
  ],
  "description": "",
  "wikipedia": "",
<<<<<<< HEAD
  "wikidata": "Q18967202"
=======
  "wikidata": "Q18967202",
  "searchVolume": null,
  "searchRank": null,
  "searchSparkline": [],
  "origin": [],
  "productCount": 5
>>>>>>> 9c559fb7
}<|MERGE_RESOLUTION|>--- conflicted
+++ resolved
@@ -13,14 +13,7 @@
   ],
   "description": "",
   "wikipedia": "",
-<<<<<<< HEAD
-  "wikidata": "Q18967202"
-=======
   "wikidata": "Q18967202",
-  "searchVolume": null,
-  "searchRank": null,
-  "searchSparkline": [],
   "origin": [],
   "productCount": 5
->>>>>>> 9c559fb7
 }