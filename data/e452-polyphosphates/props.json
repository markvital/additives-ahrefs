{
  "title": "Polyphosphates",
  "eNumber": "E452",
  "synonyms": [
    "E452",
    "Polyphosphates",
    "Polyphosphate E452"
  ],
  "functions": [
    "emulsifier",
    "humectant",
    "sequestrant",
    "stabiliser",
    "thickener"
  ],
  "description": "",
  "wikipedia": "",
<<<<<<< HEAD
  "wikidata": "Q11867365"
=======
  "wikidata": "Q11867365",
  "searchVolume": 100,
  "searchRank": 317,
  "searchSparkline": [
    152,
    200,
    200,
    479,
    62,
    62,
    71,
    87,
    107,
    73
  ],
  "origin": [],
  "productCount": 5226
>>>>>>> 9c559fb7
}<|MERGE_RESOLUTION|>--- conflicted
+++ resolved
@@ -15,25 +15,7 @@
   ],
   "description": "",
   "wikipedia": "",
-<<<<<<< HEAD
-  "wikidata": "Q11867365"
-=======
   "wikidata": "Q11867365",
-  "searchVolume": 100,
-  "searchRank": 317,
-  "searchSparkline": [
-    152,
-    200,
-    200,
-    479,
-    62,
-    62,
-    71,
-    87,
-    107,
-    73
-  ],
   "origin": [],
   "productCount": 5226
->>>>>>> 9c559fb7
 }