{
  "title": "Polyvinylpyrrolidone",
  "eNumber": "E1201",
  "synonyms": [
    "E1201",
    "Polyvinylpyrrolidone",
    "Povidone",
    "PVP"
  ],
  "functions": [
    "emulsifier",
    "stabiliser",
    "thickener"
  ],
  "description": "Polyvinylpyrrolidone -PVP-, also commonly called polyvidone or povidone, is a water-soluble polymer made from the monomer N-vinylpyrrolidone:",
  "wikipedia": "https://en.wikipedia.org/wiki/Polyvinylpyrrolidone",
<<<<<<< HEAD
  "wikidata": "Q413433"
=======
  "wikidata": "Q413433",
  "searchVolume": 1800,
  "searchRank": 191,
  "searchSparkline": [
    2601,
    2423,
    2744,
    2495,
    1887,
    1855,
    1964,
    1979,
    1813,
    1720
  ],
  "origin": [],
  "productCount": 84
>>>>>>> 9c559fb7
}<|MERGE_RESOLUTION|>--- conflicted
+++ resolved
@@ -14,25 +14,7 @@
   ],
   "description": "Polyvinylpyrrolidone -PVP-, also commonly called polyvidone or povidone, is a water-soluble polymer made from the monomer N-vinylpyrrolidone:",
   "wikipedia": "https://en.wikipedia.org/wiki/Polyvinylpyrrolidone",
-<<<<<<< HEAD
-  "wikidata": "Q413433"
-=======
   "wikidata": "Q413433",
-  "searchVolume": 1800,
-  "searchRank": 191,
-  "searchSparkline": [
-    2601,
-    2423,
-    2744,
-    2495,
-    1887,
-    1855,
-    1964,
-    1979,
-    1813,
-    1720
-  ],
   "origin": [],
   "productCount": 84
->>>>>>> 9c559fb7
 }