{
  "title": "Starch sodium octenyl succinate",
  "eNumber": "E1450",
  "synonyms": [
    "E1450",
    "Starch sodium octenyl succinate"
  ],
  "functions": [
    "emulsifier",
    "stabiliser",
    "thickener"
  ],
  "description": "",
  "wikipedia": "",
<<<<<<< HEAD
  "wikidata": "Q18967290"
=======
  "wikidata": "Q18967290",
  "searchVolume": 20,
  "searchRank": 420,
  "searchSparkline": [],
  "origin": [],
  "productCount": 14
>>>>>>> 9c559fb7
}<|MERGE_RESOLUTION|>--- conflicted
+++ resolved
@@ -12,14 +12,7 @@
   ],
   "description": "",
   "wikipedia": "",
-<<<<<<< HEAD
-  "wikidata": "Q18967290"
-=======
   "wikidata": "Q18967290",
-  "searchVolume": 20,
-  "searchRank": 420,
-  "searchSparkline": [],
   "origin": [],
   "productCount": 14
->>>>>>> 9c559fb7
 }