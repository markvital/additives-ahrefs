{
  "title": "Potassium benzoate",
  "eNumber": "E212",
  "synonyms": [
    "E212",
    "Potassium benzoate"
  ],
  "functions": [
    "preservative"
  ],
  "description": "Potassium benzoate -E212-, the potassium salt of benzoic acid, is a food preservative that inhibits the growth of mold, yeast and some bacteria. It works best in low-pH products, below 4.5, where it exists as benzoic acid.  Acidic foods and beverages such as fruit juice -citric acid-, sparkling drinks -carbonic acid-, soft drinks -phosphoric acid-, pickles -vinegar-, and frogurt toppings may be preserved with potassium benzoate. It is approved for use in most countries including Canada, the U.S., and the EU, where it is designated by the E number E212. Potassium benzoate is also used in the whistle in many fireworks.",
  "wikipedia": "https://en.wikipedia.org/wiki/Potassium_benzoate",
<<<<<<< HEAD
  "wikidata": "Q413611"
=======
  "wikidata": "Q413611",
  "searchVolume": 5900,
  "searchRank": 138,
  "searchSparkline": [
    5116,
    5085,
    5378,
    4885,
    3886,
    3884,
    4680,
    5520,
    5614,
    5903
  ],
  "origin": [],
  "productCount": 3222
>>>>>>> 9c559fb7
}<|MERGE_RESOLUTION|>--- conflicted
+++ resolved
@@ -10,25 +10,7 @@
   ],
   "description": "Potassium benzoate -E212-, the potassium salt of benzoic acid, is a food preservative that inhibits the growth of mold, yeast and some bacteria. It works best in low-pH products, below 4.5, where it exists as benzoic acid.  Acidic foods and beverages such as fruit juice -citric acid-, sparkling drinks -carbonic acid-, soft drinks -phosphoric acid-, pickles -vinegar-, and frogurt toppings may be preserved with potassium benzoate. It is approved for use in most countries including Canada, the U.S., and the EU, where it is designated by the E number E212. Potassium benzoate is also used in the whistle in many fireworks.",
   "wikipedia": "https://en.wikipedia.org/wiki/Potassium_benzoate",
-<<<<<<< HEAD
-  "wikidata": "Q413611"
-=======
   "wikidata": "Q413611",
-  "searchVolume": 5900,
-  "searchRank": 138,
-  "searchSparkline": [
-    5116,
-    5085,
-    5378,
-    4885,
-    3886,
-    3884,
-    4680,
-    5520,
-    5614,
-    5903
-  ],
   "origin": [],
   "productCount": 3222
->>>>>>> 9c559fb7
 }