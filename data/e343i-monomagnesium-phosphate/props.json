{
  "title": "Monomagnesium phosphate",
  "eNumber": "E343I",
  "synonyms": [
    "E343i",
    "Monomagnesium phosphate",
    "Magnesiumdihydrogenphosphate",
    "Magnesiumphosphate",
    "monobasic",
    "magnesium phosphate"
  ],
  "functions": [
    "stabiliser",
    "thickener"
  ],
  "description": "",
  "wikipedia": "https://en.wikipedia.org/wiki/Monomagnesium_phosphate",
<<<<<<< HEAD
  "wikidata": "Q4161317"
=======
  "wikidata": "Q4161317",
  "searchVolume": 10,
  "searchRank": 451,
  "searchSparkline": [],
  "origin": [],
  "productCount": 406
>>>>>>> 9c559fb7
}<|MERGE_RESOLUTION|>--- conflicted
+++ resolved
@@ -15,14 +15,7 @@
   ],
   "description": "",
   "wikipedia": "https://en.wikipedia.org/wiki/Monomagnesium_phosphate",
-<<<<<<< HEAD
-  "wikidata": "Q4161317"
-=======
   "wikidata": "Q4161317",
-  "searchVolume": 10,
-  "searchRank": 451,
-  "searchSparkline": [],
   "origin": [],
   "productCount": 406
->>>>>>> 9c559fb7
 }