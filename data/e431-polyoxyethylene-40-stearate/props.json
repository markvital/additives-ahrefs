--- conflicted
+++ resolved
@@ -11,14 +11,7 @@
   ],
   "description": "",
   "wikipedia": "",
-<<<<<<< HEAD
-  "wikidata": "Q18636149"
-=======
   "wikidata": "Q18636149",
-  "searchVolume": 0,
-  "searchRank": null,
-  "searchSparkline": [],
   "origin": [],
   "productCount": 2
->>>>>>> 9c559fb7
 }