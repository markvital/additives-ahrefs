{
  "title": "Erythorbic acid",
  "eNumber": "E315",
  "synonyms": [
    "E315",
    "Erythorbic acid",
    "Isoascorbic acid"
  ],
  "functions": [
    "antioxidant"
  ],
  "description": "Erythorbic acid -isoascorbic acid, D-araboascorbic acid- is a stereoisomer of ascorbic acid -vitamin C-. It is synthesized by a reaction between methyl 2-keto-D-gluconate and sodium methoxide. It can also be synthesized from sucrose or by strains of Penicillium that have been selected for this feature. It is denoted by E number E315, and is widely used as an antioxidant in processed foods.Clinical trials have been conducted to investigate aspects of the nutritional value of erythorbic acid. One such trial investigated the effects of erythorbic acid on vitamin C metabolism in young women; no effect on vitamin C uptake or clearance from the body was found. A later study found that erythorbic acid is a potent enhancer of nonheme-iron absorption.Since the U.S. Food and Drug Administration banned the use of sulfites as a preservative in foods intended to be eaten fresh -such as salad bar ingredients-, the use of erythorbic acid as a food preservative has increased. It is also used as a preservative in cured meats and frozen vegetables.It was first synthesized in 1933 by the German chemists Kurt Maurer and Bruno Schiedt.",
  "wikipedia": "https://en.wikipedia.org/wiki/Erythorbic_acid",
<<<<<<< HEAD
  "wikidata": "Q424531"
=======
  "wikidata": "Q424531",
  "searchVolume": 500,
  "searchRank": 240,
  "searchSparkline": [
    865,
    1108,
    897,
    850,
    336,
    349,
    342,
    474,
    530,
    507
  ],
  "origin": [],
  "productCount": 417
>>>>>>> 9c559fb7
}<|MERGE_RESOLUTION|>--- conflicted
+++ resolved
@@ -11,25 +11,7 @@
   ],
   "description": "Erythorbic acid -isoascorbic acid, D-araboascorbic acid- is a stereoisomer of ascorbic acid -vitamin C-. It is synthesized by a reaction between methyl 2-keto-D-gluconate and sodium methoxide. It can also be synthesized from sucrose or by strains of Penicillium that have been selected for this feature. It is denoted by E number E315, and is widely used as an antioxidant in processed foods.Clinical trials have been conducted to investigate aspects of the nutritional value of erythorbic acid. One such trial investigated the effects of erythorbic acid on vitamin C metabolism in young women; no effect on vitamin C uptake or clearance from the body was found. A later study found that erythorbic acid is a potent enhancer of nonheme-iron absorption.Since the U.S. Food and Drug Administration banned the use of sulfites as a preservative in foods intended to be eaten fresh -such as salad bar ingredients-, the use of erythorbic acid as a food preservative has increased. It is also used as a preservative in cured meats and frozen vegetables.It was first synthesized in 1933 by the German chemists Kurt Maurer and Bruno Schiedt.",
   "wikipedia": "https://en.wikipedia.org/wiki/Erythorbic_acid",
-<<<<<<< HEAD
-  "wikidata": "Q424531"
-=======
   "wikidata": "Q424531",
-  "searchVolume": 500,
-  "searchRank": 240,
-  "searchSparkline": [
-    865,
-    1108,
-    897,
-    850,
-    336,
-    349,
-    342,
-    474,
-    530,
-    507
-  ],
   "origin": [],
   "productCount": 417
->>>>>>> 9c559fb7
 }