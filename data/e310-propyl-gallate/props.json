--- conflicted
+++ resolved
@@ -11,25 +11,7 @@
   ],
   "description": "Propyl gallate, or propyl 3‚4,5-trihydroxybenzoate is an ester formed by the condensation of gallic acid and propanol.  Since 1948, this antioxidant has been added to foods containing oils and fats to prevent oxidation.  As a food additive, it is used under the E number E310.",
   "wikipedia": "https://en.wikipedia.org/wiki/Propyl_gallate",
-<<<<<<< HEAD
-  "wikidata": "Q608726"
-=======
   "wikidata": "Q608726",
-  "searchVolume": 1500,
-  "searchRank": 205,
-  "searchSparkline": [
-    1529,
-    1470,
-    1897,
-    1343,
-    657,
-    698,
-    690,
-    914,
-    1512,
-    1407
-  ],
   "origin": [],
   "productCount": 795
->>>>>>> 9c559fb7
 }