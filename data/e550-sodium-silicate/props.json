--- conflicted
+++ resolved
@@ -9,25 +9,7 @@
   "functions": [],
   "description": "",
   "wikipedia": "",
-<<<<<<< HEAD
-  "wikidata": "Q18944661"
-=======
   "wikidata": "Q18944661",
-  "searchVolume": 4900,
-  "searchRank": 148,
-  "searchSparkline": [
-    8163,
-    7099,
-    7088,
-    6192,
-    4414,
-    3907,
-    3949,
-    4593,
-    4925,
-    4879
-  ],
   "origin": [],
   "productCount": 12
->>>>>>> 9c559fb7
 }