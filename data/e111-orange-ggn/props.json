--- conflicted
+++ resolved
@@ -11,14 +11,7 @@
   "functions": [],
   "description": "Orange GGN, also known as alpha-naphthol orange, is an azo dye formerly used as a food dye. It is the disodium salt of 1--m-sulfophenylazo--2-naphthol-6-sulfonic acid. In Europe, it was denoted by the E Number E111, but has been forbidden for use in foods since 1 January 1978. It has never been included in the food additives list of the Codex Alimentarius.  As such, it is forbidden for food use in general, because toxicological data has shown it is harmful.The absorption spectrum of Orange GGN and Sunset Yellow is nearly identical in visible and ultraviolet range, but they can be distinguished by their IR spectra.",
   "wikipedia": "https://en.wikipedia.org/wiki/Orange_GGN",
-<<<<<<< HEAD
-  "wikidata": "Q929052"
-=======
   "wikidata": "Q929052",
-  "searchVolume": 10,
-  "searchRank": 454,
-  "searchSparkline": [],
   "origin": [],
   "productCount": 4
->>>>>>> 9c559fb7
 }