--- conflicted
+++ resolved
@@ -12,14 +12,7 @@
   ],
   "description": "",
   "wikipedia": "",
-<<<<<<< HEAD
-  "wikidata": "Q18967218"
-=======
   "wikidata": "Q18967218",
-  "searchVolume": 80,
-  "searchRank": 329,
-  "searchSparkline": [],
   "origin": [],
   "productCount": 27
->>>>>>> 9c559fb7
 }