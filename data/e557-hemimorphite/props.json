--- conflicted
+++ resolved
@@ -9,25 +9,7 @@
   "functions": [],
   "description": "Hemimorphite, is Zn4-Si2O7--OH-2·H2O, a component of calamine. It is a sorosilicate mineral which has been historically mined from the upper parts of zinc and lead ores, chiefly associated with smithsonite, ZnCO3. They were assumed to be the same mineral and both were classed under the same name of calamine. In the second half of the 18th century it was discovered that these two different minerals were both present in calamine. They closely resemble each other. The silicate was the rarer of the two, and was named hemimorphite,  because of the hemimorph development of its crystals. This unusual form, which is typical of only a few minerals, means that the crystals are terminated by dissimilar faces. Hemimorphite most commonly forms crystalline crusts and layers, also massive, granular, rounded and reniform aggregates, concentrically striated, or finely needle-shaped, fibrous or stalactitic, and rarely fan-shaped clusters of crystals. Some specimens show strong green fluorescence in shortwave ultraviolet light -253.7 nm- and weak light pink fluorescence in longwave UV.",
   "wikipedia": "https://en.wikipedia.org/wiki/Hemimorphite",
-<<<<<<< HEAD
-  "wikidata": "Q408008"
-=======
   "wikidata": "Q408008",
-  "searchVolume": 3800,
-  "searchRank": 162,
-  "searchSparkline": [
-    2757,
-    3548,
-    3520,
-    3906,
-    3163,
-    4143,
-    4532,
-    3425,
-    3952,
-    3858
-  ],
   "origin": [],
   "productCount": 0
->>>>>>> 9c559fb7
 }