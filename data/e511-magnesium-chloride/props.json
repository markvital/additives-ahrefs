{
  "title": "Magnesium chloride",
  "eNumber": "E511",
  "synonyms": [
    "E511",
    "Magnesium chloride"
  ],
  "functions": [
    "stabiliser",
    "coagulant"
  ],
  "description": "Magnesium chloride is the name for the chemical compound with the formula MgCl2 and its various hydrates MgCl2-H2O-x. These salts are typical ionic halides, being highly soluble in water. The hydrated magnesium chloride can be extracted from brine or sea water. In North America, magnesium chloride is produced primarily from Great Salt Lake brine. It is extracted in a similar process from the Dead Sea in the Jordan Valley. Magnesium chloride, as the natural mineral bischofite, is also extracted -by solution mining- out of ancient seabeds, for example, the Zechstein seabed in northwest Europe. Some magnesium chloride is made from solar evaporation of seawater. Anhydrous magnesium chloride is the principal precursor to magnesium metal, which is produced on a large scale. Hydrated magnesium chloride is the form most readily available.",
  "wikipedia": "https://en.wikipedia.org/wiki/Magnesium_chloride",
<<<<<<< HEAD
  "wikidata": "Q265414"
=======
  "wikidata": "Q265414",
  "searchVolume": 36000,
  "searchRank": 63,
  "searchSparkline": [
    34458,
    35580,
    35155,
    31985,
    29860,
    29252,
    31984,
    36840,
    37147,
    36137
  ],
  "origin": [],
  "productCount": 13
>>>>>>> 9c559fb7
}<|MERGE_RESOLUTION|>--- conflicted
+++ resolved
@@ -11,25 +11,7 @@
   ],
   "description": "Magnesium chloride is the name for the chemical compound with the formula MgCl2 and its various hydrates MgCl2-H2O-x. These salts are typical ionic halides, being highly soluble in water. The hydrated magnesium chloride can be extracted from brine or sea water. In North America, magnesium chloride is produced primarily from Great Salt Lake brine. It is extracted in a similar process from the Dead Sea in the Jordan Valley. Magnesium chloride, as the natural mineral bischofite, is also extracted -by solution mining- out of ancient seabeds, for example, the Zechstein seabed in northwest Europe. Some magnesium chloride is made from solar evaporation of seawater. Anhydrous magnesium chloride is the principal precursor to magnesium metal, which is produced on a large scale. Hydrated magnesium chloride is the form most readily available.",
   "wikipedia": "https://en.wikipedia.org/wiki/Magnesium_chloride",
-<<<<<<< HEAD
-  "wikidata": "Q265414"
-=======
   "wikidata": "Q265414",
-  "searchVolume": 36000,
-  "searchRank": 63,
-  "searchSparkline": [
-    34458,
-    35580,
-    35155,
-    31985,
-    29860,
-    29252,
-    31984,
-    36840,
-    37147,
-    36137
-  ],
   "origin": [],
   "productCount": 13
->>>>>>> 9c559fb7
 }