{
  "title": "Hydroxypropyl cellulose",
  "eNumber": "E463",
  "synonyms": [
    "E463",
    "Hydroxypropyl cellulose",
    "Hydroxypropylcellulose"
  ],
  "functions": [
    "emulsifier",
    "stabiliser",
    "thickener"
  ],
  "description": "Hydroxypropyl cellulose -HPC- is a derivative of cellulose with both water solubility and organic solubility.  It is used as an excipient, and topical ophthalmic protectant and lubricant.",
  "wikipedia": "https://en.wikipedia.org/wiki/Hydroxypropyl_cellulose",
<<<<<<< HEAD
  "wikidata": "Q724426"
=======
  "wikidata": "Q724426",
  "searchVolume": 1500,
  "searchRank": 202,
  "searchSparkline": [
    1038,
    1583,
    1681,
    1656,
    1344,
    1088,
    1101,
    1398,
    1512,
    1511
  ],
  "origin": [],
  "productCount": 72
>>>>>>> 9c559fb7
}<|MERGE_RESOLUTION|>--- conflicted
+++ resolved
@@ -13,25 +13,7 @@
   ],
   "description": "Hydroxypropyl cellulose -HPC- is a derivative of cellulose with both water solubility and organic solubility.  It is used as an excipient, and topical ophthalmic protectant and lubricant.",
   "wikipedia": "https://en.wikipedia.org/wiki/Hydroxypropyl_cellulose",
-<<<<<<< HEAD
-  "wikidata": "Q724426"
-=======
   "wikidata": "Q724426",
-  "searchVolume": 1500,
-  "searchRank": 202,
-  "searchSparkline": [
-    1038,
-    1583,
-    1681,
-    1656,
-    1344,
-    1088,
-    1101,
-    1398,
-    1512,
-    1511
-  ],
   "origin": [],
   "productCount": 72
->>>>>>> 9c559fb7
 }