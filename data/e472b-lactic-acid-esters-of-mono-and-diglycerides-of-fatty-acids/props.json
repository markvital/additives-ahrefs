--- conflicted
+++ resolved
@@ -12,14 +12,7 @@
   ],
   "description": "",
   "wikipedia": "",
-<<<<<<< HEAD
-  "wikidata": "Q18967238"
-=======
   "wikidata": "Q18967238",
-  "searchVolume": null,
-  "searchRank": null,
-  "searchSparkline": [],
   "origin": [],
   "productCount": 18
->>>>>>> 9c559fb7
 }