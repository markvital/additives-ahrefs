--- conflicted
+++ resolved
@@ -12,25 +12,7 @@
   ],
   "description": "",
   "wikipedia": "",
-<<<<<<< HEAD
-  "wikidata": "Q134583"
-=======
   "wikidata": "Q134583",
-  "searchVolume": 31000,
-  "searchRank": 74,
-  "searchSparkline": [
-    33633,
-    28044,
-    27522,
-    27668,
-    25482,
-    23701,
-    34457,
-    30591,
-    29371,
-    31119
-  ],
   "origin": [],
   "productCount": 119
->>>>>>> 9c559fb7
 }