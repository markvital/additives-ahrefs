{
  "title": "Hydroxy propyl distarch glycerine",
  "eNumber": "E1441",
  "synonyms": [
    "E1441",
    "Hydroxy propyl distarch glycerine"
  ],
  "functions": [
    "emulsifier",
    "stabiliser",
    "thickener"
  ],
  "description": "",
  "wikipedia": "",
<<<<<<< HEAD
  "wikidata": "Q18967235"
=======
  "wikidata": "Q18967235",
  "searchVolume": null,
  "searchRank": null,
  "searchSparkline": [],
  "origin": [],
  "productCount": 0
>>>>>>> 9c559fb7
}<|MERGE_RESOLUTION|>--- conflicted
+++ resolved
@@ -12,14 +12,7 @@
   ],
   "description": "",
   "wikipedia": "",
-<<<<<<< HEAD
-  "wikidata": "Q18967235"
-=======
   "wikidata": "Q18967235",
-  "searchVolume": null,
-  "searchRank": null,
-  "searchSparkline": [],
   "origin": [],
   "productCount": 0
->>>>>>> 9c559fb7
 }