--- conflicted
+++ resolved
@@ -9,25 +9,7 @@
   "functions": [],
   "description": "",
   "wikipedia": "",
-<<<<<<< HEAD
-  "wikidata": "Q179254"
-=======
   "wikidata": "Q179254",
-  "searchVolume": 4400,
-  "searchRank": 153,
-  "searchSparkline": [
-    3797,
-    3681,
-    3391,
-    3876,
-    4482,
-    4276,
-    3963,
-    4343,
-    4436,
-    4445
-  ],
   "origin": [],
   "productCount": 11386
->>>>>>> 9c559fb7
 }