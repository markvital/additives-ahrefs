--- conflicted
+++ resolved
@@ -7,6 +7,7 @@
   useMemo,
   useRef,
   useState,
+  useTransition,
   type ReactNode,
 } from 'react';
 import { Autocomplete, Box, CircularProgress, Stack, TextField, Typography } from '@mui/material';
@@ -34,11 +35,8 @@
   clearOnSelect?: boolean;
   showPopupIcon?: boolean;
   transformInputDisplayValue?: (value: string) => string;
-<<<<<<< HEAD
   loading?: boolean;
-=======
   disablePortal?: boolean;
->>>>>>> f819b82a
 }
 
 type MatchesMap<TAdditive extends AdditiveSearchItem> = Map<
@@ -126,21 +124,20 @@
   clearOnSelect = false,
   showPopupIcon = true,
   transformInputDisplayValue,
-<<<<<<< HEAD
   loading = false,
-=======
   disablePortal = true,
->>>>>>> f819b82a
 }: AdditiveLookupProps<TAdditive>) {
   const [inputValue, setInputValue] = useState('');
   const [isOpen, setIsOpen] = useState(false);
+  const [isSearching, startTransition] = useTransition();
   const [results, setResults] = useState<AdditiveSearchMatch<TAdditive>[]>([]);
   const matchesRef = useRef<MatchesMap<TAdditive>>(new Map());
 
   const disabledSet = useMemo(() => new Set(disabledSlugs ?? []), [disabledSlugs]);
 
   const normalizedQuery = inputValue.trim();
-  const isLoading = loading;
+  const isSearchingActive = isSearching;
+  const isLoading = loading || isSearchingActive;
 
   const displayOptions = useMemo(() => {
     if (normalizedQuery.length < MIN_QUERY_LENGTH) {
@@ -151,8 +148,12 @@
   }, [normalizedQuery.length, results]);
 
   const noOptionsText = (() => {
-    if (isLoading) {
+    if (loading) {
       return 'Loading additives…';
+    }
+
+    if (isSearchingActive) {
+      return 'Searching…';
     }
 
     if (normalizedQuery.length === 0) {
@@ -179,12 +180,14 @@
         return;
       }
 
-      const computed = searchAdditives(additives, trimmed, { maxResults });
-      matchesRef.current = new Map(computed.map((item) => [item.additive.slug, item.matches]));
-      setResults(computed);
-      if (onResultsChange) {
-        onResultsChange(computed, trimmed);
-      }
+      startTransition(() => {
+        const computed = searchAdditives(additives, trimmed, { maxResults });
+        matchesRef.current = new Map(computed.map((item) => [item.additive.slug, item.matches]));
+        setResults(computed);
+        if (onResultsChange) {
+          onResultsChange(computed, trimmed);
+        }
+      });
     },
     [additives, maxResults, onResultsChange],
   );
