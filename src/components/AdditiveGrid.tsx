'use client';

<<<<<<< HEAD
import { useMemo } from 'react';
=======
>>>>>>> 6b0d7d73
import Image from 'next/image';
import Link from 'next/link';
import { Avatar, Box, Card, CardActionArea, CardContent, Stack, Tooltip, Typography } from '@mui/material';
import { useDraggable } from '@dnd-kit/core';
import { CSS } from '@dnd-kit/utilities';

<<<<<<< HEAD
import type { Additive } from '../lib/additives';
=======
import type { AdditiveGridItem, AdditiveSortMode } from '../lib/additives';
>>>>>>> 6b0d7d73
import { formatOriginLabel } from '../lib/additive-format';
import { formatMonthlyVolume, formatProductCount } from '../lib/format';
import { getOriginAbbreviation, getOriginIcon } from '../lib/origin-icons';
import { SearchSparkline } from './SearchSparkline';
import { theme } from '../lib/theme';
import { FunctionChipList } from './FunctionChipList';
<<<<<<< HEAD
import { useCompareFlap } from './CompareFlap';
=======
import type { AwarenessScoreResult } from '../lib/awareness';
import { AwarenessScoreChip } from './AwarenessScoreChip';

const GRID_DEFAULT_SORT_MODE: AdditiveSortMode = 'product-count';
>>>>>>> 6b0d7d73

const resolveTypographySize = (value: string | number | undefined, fallback = '1.5rem') => {
  if (typeof value === 'number') {
    return `${value}px`;
  }

  if (typeof value === 'string' && value.trim().length > 0) {
    return value;
  }

  return fallback;
};

const baseTitleFontSize = resolveTypographySize(theme.typography.h2?.fontSize);
const SOFT_HYPHEN = '\u00ad';

const hyphenateLongWords = (text: string) =>
  text.replace(/[A-Za-z]{12,}/g, (word) => {
    let result = '';

    for (let index = 0; index < word.length; index += 6) {
      const sliceEnd = Math.min(word.length, index + 6);
      result += word.slice(index, sliceEnd);

      if (sliceEnd < word.length) {
        result += SOFT_HYPHEN;
      }
    }

    return result;
  });

type AdditiveSortMode = 'search-rank' | 'product-count';

const DEFAULT_SORT_MODE: AdditiveSortMode = 'product-count';

interface AdditiveGridProps {
  items: AdditiveGridItem[];
  emptyMessage?: string;
  sortMode?: AdditiveSortMode;
  awarenessScores?: Map<string, AwarenessScoreResult>;
}

export function AdditiveGrid({
  items,
  emptyMessage = 'No additives found.',
<<<<<<< HEAD
  sortMode = DEFAULT_SORT_MODE,
=======
  sortMode = GRID_DEFAULT_SORT_MODE,
  awarenessScores,
>>>>>>> 6b0d7d73
}: AdditiveGridProps) {
  const { isOpen: isCompareOpen, isDragging: compareDragging } = useCompareFlap();

  const dragEnabled = isCompareOpen;

  if (items.length === 0) {
    return (
      <Typography variant="body1" color="text.secondary">
        {emptyMessage}
      </Typography>
    );
  }

  return (
    <Box
      display="grid"
      gap={{ xs: 2, sm: 3 }}
      sx={{
        gridTemplateColumns: {
          xs: '1fr',
          sm: 'repeat(2, 1fr)',
          md: 'repeat(3, 1fr)',
          lg: 'repeat(4, 1fr)',
        },
        '@media (min-width: 1600px)': {
          gridTemplateColumns: 'repeat(6, 1fr)',
        },
      }}
    >
<<<<<<< HEAD
      {items.map((additive, index) => (
        <AdditiveGridItem
          key={additive.slug}
          additive={additive}
          index={index}
          sortMode={sortMode}
          dragEnabled={dragEnabled}
          compareDragging={compareDragging}
        />
      ))}
    </Box>
  );
}
=======
      {items.map((additive, index) => {
        const hasSparkline =
          Array.isArray(additive.searchSparkline) &&
          additive.searchSparkline.some((value) => value !== null);
        const hasSearchMetrics =
          typeof additive.searchRank === 'number' && typeof additive.searchVolume === 'number';
        const showSearchSection = hasSparkline || hasSearchMetrics;
        const origins = additive.origin.filter((origin) => origin.trim().length > 0);
        const highlightProducts = sortMode === 'product-count';
        const searchSectionOpacity = highlightProducts ? 0.6 : 1;
        const productCountValue =
          typeof additive.productCount === 'number' ? Math.max(0, additive.productCount) : null;
        const showProductCount = typeof productCountValue === 'number' && productCountValue > 0;
        const productCountLabel = showProductCount ? formatProductCount(productCountValue) : null;
        const awarenessScore = awarenessScores?.get(additive.slug) ?? additive.awarenessScore ?? null;
        const normalizedTitle = additive.title.replace(/\s+/g, ' ').trim();
        const words = normalizedTitle.split(/\s+/);
        const longestWordLength = words.reduce((max, word) => Math.max(max, word.replace(/[^A-Za-z]/g, '').length), 0);
        const titleLength = normalizedTitle.length;
        let titleFontScale = 1;

        if (titleLength > 72 || longestWordLength > 32) {
          titleFontScale = 0.78;
        } else if (titleLength > 58 || longestWordLength > 26) {
          titleFontScale = 0.84;
        } else if (titleLength > 42 || longestWordLength > 22) {
          titleFontScale = 0.9;
        } else if (titleLength > 28 || longestWordLength > 18) {
          titleFontScale = 0.96;
        }

        const titleFontSize =
          titleFontScale === 1 ? undefined : `calc(${baseTitleFontSize} * ${titleFontScale})`;
        const showSoftHyphenation = longestWordLength > 18;
        const displayTitle = showSoftHyphenation ? hyphenateLongWords(normalizedTitle) : normalizedTitle;
        const childCount = additive.childSlugs.length;
        const isFamily = childCount > 0;
        const familyTooltip = `additive family has ${childCount} additive${childCount === 1 ? '' : 's'}`;

        return (
          <Card
            key={additive.slug}
            data-additive-card-index={index}
            sx={{ display: 'flex', flexDirection: 'column' }}
          >
            <CardActionArea
              component={Link}
              href={`/${additive.slug}`}
              sx={{ flexGrow: 1, display: 'flex', flexDirection: 'column', alignItems: 'stretch', height: '100%' }}
            >
              <CardContent
                sx={{
                  display: 'flex',
                  flexDirection: 'column',
                  height: '100%',
                  width: '100%',
                  boxSizing: 'border-box',
                  px: 1.25,
                  pt: 1.875,
                  pb: 1.875,
                  '&:last-child': { pb: 1.875 },
                }}
              >
                <Stack spacing={1.5} sx={{ flexGrow: 1 }}>
                  <Box display="flex" justifyContent="space-between" alignItems="flex-start">
                    <Stack direction="row" spacing={1} alignItems="center">
                      <Typography variant="overline" color="text.secondary" letterSpacing={1.2}>
                        {additive.eNumber}
                      </Typography>
                      {isFamily ? (
                        <Tooltip title={familyTooltip} arrow>
                          <Typography
                            component="span"
                            variant="overline"
                            sx={{
                              color: '#AAAAAA',
                              letterSpacing: 1.2,
                              textTransform: 'uppercase',
                            }}
                          >
                            family
                          </Typography>
                        </Tooltip>
                      ) : null}
                    </Stack>
                    {origins.length > 0 ? (
                      <Stack direction="row" spacing={0.5}>
                        {origins.map((origin) => {
                          const icon = getOriginIcon(origin);
                          const abbreviation = getOriginAbbreviation(origin);
                          const label = formatOriginLabel(origin);

                          return (
                            <Tooltip key={origin} title={label} arrow>
                              <Avatar
                                variant="circular"
                                sx={{
                                  width: 28,
                                  height: 28,
                                  bgcolor: 'grey.100',
                                  color: 'text.primary',
                                  fontSize: 12,
                                  fontWeight: 600,
                                  p: 0.5,
                                }}
                              >
                                {icon ? (
                                  <Image
                                    src={icon}
                                    alt={`${label} origin icon`}
                                    width={20}
                                    height={20}
                                    style={{ width: '100%', height: '100%', objectFit: 'contain' }}
                                  />
                                ) : (
                                  abbreviation
                                )}
                              </Avatar>
                            </Tooltip>
                          );
                        })}
                      </Stack>
                    ) : (
                      <Box sx={{ minHeight: 28, minWidth: 28 }} />
                    )}
                  </Box>
>>>>>>> 6b0d7d73

interface AdditiveGridItemProps {
  additive: Additive;
  index: number;
  sortMode: AdditiveSortMode;
  dragEnabled: boolean;
  compareDragging: boolean;
}

function AdditiveGridItem({ additive, index, sortMode, dragEnabled, compareDragging }: AdditiveGridItemProps) {
  const hasSparkline =
    Array.isArray(additive.searchSparkline) && additive.searchSparkline.some((value) => value !== null);
  const hasSearchMetrics = typeof additive.searchRank === 'number' && typeof additive.searchVolume === 'number';
  const showSearchSection = hasSparkline || hasSearchMetrics;
  const origins = additive.origin.filter((origin) => origin.trim().length > 0);
  const highlightProducts = sortMode === 'product-count';
  const searchSectionOpacity = highlightProducts ? 0.6 : 1;
  const productCountValue = typeof additive.productCount === 'number' ? Math.max(0, additive.productCount) : null;
  const showProductCount = typeof productCountValue === 'number' && productCountValue > 0;
  const productCountLabel = showProductCount ? formatProductCount(productCountValue) : null;
  const normalizedTitle = additive.title.replace(/\s+/g, ' ').trim();
  const words = normalizedTitle.split(/\s+/);
  const longestWordLength = words.reduce((max, word) => Math.max(max, word.replace(/[^A-Za-z]/g, '').length), 0);
  const titleLength = normalizedTitle.length;
  let titleFontScale = 1;

  if (titleLength > 72 || longestWordLength > 32) {
    titleFontScale = 0.78;
  } else if (titleLength > 58 || longestWordLength > 26) {
    titleFontScale = 0.84;
  } else if (titleLength > 42 || longestWordLength > 22) {
    titleFontScale = 0.9;
  } else if (titleLength > 28 || longestWordLength > 18) {
    titleFontScale = 0.96;
  }

  const titleFontSize = titleFontScale === 1 ? undefined : `calc(${baseTitleFontSize} * ${titleFontScale})`;
  const showSoftHyphenation = longestWordLength > 18;
  const displayTitle = showSoftHyphenation ? hyphenateLongWords(normalizedTitle) : normalizedTitle;
  const childCount = additive.childSlugs.length;
  const isFamily = childCount > 0;
  const familyTooltip = `additive family has ${childCount} additive${childCount === 1 ? '' : 's'}`;

  const { attributes, listeners, setNodeRef, transform, isDragging } = useDraggable({
    id: `additive-${additive.slug}`,
    data: { slug: additive.slug },
    disabled: !dragEnabled,
  });

  const draggableAttributes = useMemo(() => {
    if (!attributes) {
      return undefined;
    }

    const cleaned = { ...attributes } as typeof attributes & Record<string, unknown>;
    delete (cleaned as Record<string, unknown>)['aria-describedby'];

    return cleaned;
  }, [attributes]);

  const transformStyles = transform
    ? {
        transform: CSS.Translate.toString(transform),
        transition: isDragging ? 'none' : undefined,
        willChange: 'transform',
      }
    : {};

  const draggingStyles = isDragging
    ? {
        boxShadow: theme.shadows[8],
        zIndex: theme.zIndex.modal + 2,
        position: 'relative' as const,
        pointerEvents: 'none' as const,
      }
    : {};

  const dragStyles = { ...transformStyles, ...draggingStyles };

  return (
    <Card
      data-additive-card-index={index}
      ref={setNodeRef}
      {...draggableAttributes}
      {...listeners}
      sx={{
        display: 'flex',
        flexDirection: 'column',
        cursor: dragEnabled ? (isDragging ? 'grabbing' : 'grab') : 'pointer',
        touchAction: dragEnabled ? 'pan-y' : undefined,
        pointerEvents: compareDragging && !isDragging ? 'none' : 'auto',
        '&:active': dragEnabled ? { cursor: 'grabbing' } : undefined,
        userSelect: dragEnabled ? 'none' : 'auto',
        WebkitUserSelect: dragEnabled ? 'none' : 'auto',
        MsUserSelect: dragEnabled ? 'none' : 'auto',
        WebkitTouchCallout: dragEnabled ? 'none' : 'default',
        ...dragStyles,
      }}
    >
      <CardActionArea
        component={Link}
        href={`/${additive.slug}`}
        disableRipple={dragEnabled}
        disableTouchRipple={dragEnabled}
        sx={{
          flexGrow: 1,
          display: 'flex',
          flexDirection: 'column',
          alignItems: 'stretch',
          height: '100%',
          cursor: 'inherit',
        }}
      >
        <CardContent
          sx={{
            display: 'flex',
            flexDirection: 'column',
            height: '100%',
            width: '100%',
            boxSizing: 'border-box',
            px: 1.25,
            pt: 1.875,
            pb: 1.875,
            '&:last-child': { pb: 1.875 },
          }}
        >
          <Stack spacing={1.5} sx={{ flexGrow: 1 }}>
            <Box display="flex" justifyContent="space-between" alignItems="flex-start">
              <Stack direction="row" spacing={1} alignItems="center">
                <Typography variant="overline" color="text.secondary" letterSpacing={1.2}>
                  {additive.eNumber}
                </Typography>
                {isFamily ? (
                  <Tooltip title={familyTooltip} arrow>
                    <Typography
                      component="span"
                      variant="overline"
                      sx={{
                        color: '#AAAAAA',
                        letterSpacing: 1.2,
                        textTransform: 'uppercase',
                      }}
                    >
                      family
                    </Typography>
                  </Tooltip>
                ) : null}
              </Stack>
              {origins.length > 0 ? (
                <Stack direction="row" spacing={0.5}>
                  {origins.map((origin) => {
                    const icon = getOriginIcon(origin);
                    const abbreviation = getOriginAbbreviation(origin);
                    const label = formatOriginLabel(origin);

                    return (
                      <Tooltip key={origin} title={label} arrow>
                        <Avatar
                          variant="circular"
                          sx={{
                            width: 28,
                            height: 28,
                            bgcolor: 'grey.100',
                            color: 'text.primary',
                            fontSize: 12,
                            fontWeight: 600,
                            p: 0.5,
                          }}
                        >
                          {icon ? (
                            <Image
                              src={icon}
                              alt={`${label} origin icon`}
                              width={20}
                              height={20}
                              style={{ width: '100%', height: '100%', objectFit: 'contain' }}
                            />
                          ) : (
                            abbreviation
                          )}
                        </Avatar>
                      </Tooltip>
                    );
                  })}
                </Stack>
              ) : (
                <Box sx={{ minHeight: 28, minWidth: 28 }} />
              )}
            </Box>

            <Typography
              component="h2"
              variant="h2"
              lang="en"
              sx={{
                display: '-webkit-box',
                WebkitBoxOrient: 'vertical',
                WebkitLineClamp: 3,
                overflow: 'hidden',
                width: '100%',
                lineHeight: 1.2,
                fontSize: titleFontSize,
                overflowWrap: showSoftHyphenation ? 'anywhere' : 'break-word',
                wordBreak: 'break-word',
                hyphens: 'auto',
                textOverflow: 'ellipsis',
              }}
            >
              {displayTitle}
            </Typography>

            <Box display="flex" justifyContent="space-between" alignItems="center">
              {additive.functions.length > 0 ? (
                <FunctionChipList functions={additive.functions} sx={{ maxWidth: '100%' }} />
              ) : (
                <Box sx={{ minHeight: 28 }} />
              )}
            </Box>

            {showSearchSection ? (
              <Stack
                direction="row"
                alignItems="center"
                spacing={1.5}
                sx={{ mt: 1.5, opacity: searchSectionOpacity }}
              >
                {hasSearchMetrics ? (
                  <Stack direction="row" alignItems="baseline" spacing={1} flexShrink={0}>
                    <Typography component="span" variant="subtitle1" fontWeight={600}>
                      #{additive.searchRank}
                    </Typography>
                    <Typography component="span" variant="body2" color="text.secondary">
                      {formatMonthlyVolume(additive.searchVolume!)} / mo
                    </Typography>
                  </Stack>
                ) : (
                  <Box sx={{ minWidth: 0 }} />
                )}
<<<<<<< HEAD
                {hasSparkline ? (
                  <Box
                    sx={{
                      flexGrow: 1,
                      minWidth: 96,
                      width: '100%',
                      maxWidth: { xs: '100%', sm: 'min(100%, 320px)', lg: 'min(100%, 360px)' },
                      pr: { xs: 0, sm: 0.5, lg: 0 },
                      ml: { xs: 0, sm: 'auto' },
                    }}
                  >
                    <SearchSparkline values={additive.searchSparkline ?? []} />
                  </Box>
                ) : (
                  <Box sx={{ flexGrow: 1, height: 40 }} />
                )}
              </Stack>
            ) : (
              <Box sx={{ height: 40, mt: 1.5 }} />
            )}

            <Box sx={{ mt: 'auto !important', pt: 2, width: '100%' }}>
              {showProductCount && productCountLabel ? (
                <Typography
                  variant="body2"
                  sx={{
                    color: '#5c5c5c',
                    fontWeight: 400,
                    m: 0,
                  }}
                >
                  Found in <Box component="span" sx={{ fontWeight: 600, color: '#5c5c5c' }}>
                    {productCountLabel}
                  </Box>{' '}
                  products
                </Typography>
              ) : null}
            </Box>
          </Stack>
        </CardContent>
      </CardActionArea>
    </Card>
=======

                {showProductCount && productCountLabel ? (
                  <Box
                    sx={{
                      mt: 2,
                      display: 'flex',
                      alignItems: 'center',
                      gap: 1,
                    }}
                  >
                    <Typography
                      variant="body2"
                      sx={{
                        color: '#5c5c5c',
                        fontWeight: 400,
                        flexGrow: 1,
                      }}
                    >
                      Found in <Box component="span" sx={{ fontWeight: 600, color: '#5c5c5c' }}>
                        {productCountLabel}
                      </Box>{' '}
                      products
                    </Typography>
                    <AwarenessScoreChip
                      score={awarenessScore}
                      labelStyle="grid"
                      sx={{ ml: 'auto', flexShrink: 0 }}
                    />
                  </Box>
                ) : null}
              </CardContent>
            </CardActionArea>
          </Card>
        );
      })}
    </Box>
>>>>>>> 6b0d7d73
  );
}<|MERGE_RESOLUTION|>--- conflicted
+++ resolved
@@ -1,34 +1,24 @@
 'use client';
 
-<<<<<<< HEAD
 import { useMemo } from 'react';
-=======
->>>>>>> 6b0d7d73
 import Image from 'next/image';
 import Link from 'next/link';
 import { Avatar, Box, Card, CardActionArea, CardContent, Stack, Tooltip, Typography } from '@mui/material';
 import { useDraggable } from '@dnd-kit/core';
 import { CSS } from '@dnd-kit/utilities';
 
-<<<<<<< HEAD
-import type { Additive } from '../lib/additives';
-=======
-import type { AdditiveGridItem, AdditiveSortMode } from '../lib/additives';
->>>>>>> 6b0d7d73
+import type { AdditiveGridItem as AdditiveGridItemType, AdditiveSortMode } from '../lib/additives';
 import { formatOriginLabel } from '../lib/additive-format';
 import { formatMonthlyVolume, formatProductCount } from '../lib/format';
 import { getOriginAbbreviation, getOriginIcon } from '../lib/origin-icons';
 import { SearchSparkline } from './SearchSparkline';
 import { theme } from '../lib/theme';
 import { FunctionChipList } from './FunctionChipList';
-<<<<<<< HEAD
 import { useCompareFlap } from './CompareFlap';
-=======
 import type { AwarenessScoreResult } from '../lib/awareness';
 import { AwarenessScoreChip } from './AwarenessScoreChip';
 
 const GRID_DEFAULT_SORT_MODE: AdditiveSortMode = 'product-count';
->>>>>>> 6b0d7d73
 
 const resolveTypographySize = (value: string | number | undefined, fallback = '1.5rem') => {
   if (typeof value === 'number') {
@@ -43,7 +33,7 @@
 };
 
 const baseTitleFontSize = resolveTypographySize(theme.typography.h2?.fontSize);
-const SOFT_HYPHEN = '\u00ad';
+const SOFT_HYPHEN = '\\u00ad';
 
 const hyphenateLongWords = (text: string) =>
   text.replace(/[A-Za-z]{12,}/g, (word) => {
@@ -61,12 +51,8 @@
     return result;
   });
 
-type AdditiveSortMode = 'search-rank' | 'product-count';
-
-const DEFAULT_SORT_MODE: AdditiveSortMode = 'product-count';
-
 interface AdditiveGridProps {
-  items: AdditiveGridItem[];
+  items: AdditiveGridItemType[];
   emptyMessage?: string;
   sortMode?: AdditiveSortMode;
   awarenessScores?: Map<string, AwarenessScoreResult>;
@@ -75,12 +61,8 @@
 export function AdditiveGrid({
   items,
   emptyMessage = 'No additives found.',
-<<<<<<< HEAD
-  sortMode = DEFAULT_SORT_MODE,
-=======
   sortMode = GRID_DEFAULT_SORT_MODE,
   awarenessScores,
->>>>>>> 6b0d7d73
 }: AdditiveGridProps) {
   const { isOpen: isCompareOpen, isDragging: compareDragging } = useCompareFlap();
 
@@ -110,13 +92,13 @@
         },
       }}
     >
-<<<<<<< HEAD
       {items.map((additive, index) => (
-        <AdditiveGridItem
+        <AdditiveGridCard
           key={additive.slug}
           additive={additive}
           index={index}
           sortMode={sortMode}
+          awarenessScore={awarenessScores?.get(additive.slug) ?? additive.awarenessScore ?? null}
           dragEnabled={dragEnabled}
           compareDragging={compareDragging}
         />
@@ -124,152 +106,34 @@
     </Box>
   );
 }
-=======
-      {items.map((additive, index) => {
-        const hasSparkline =
-          Array.isArray(additive.searchSparkline) &&
-          additive.searchSparkline.some((value) => value !== null);
-        const hasSearchMetrics =
-          typeof additive.searchRank === 'number' && typeof additive.searchVolume === 'number';
-        const showSearchSection = hasSparkline || hasSearchMetrics;
-        const origins = additive.origin.filter((origin) => origin.trim().length > 0);
-        const highlightProducts = sortMode === 'product-count';
-        const searchSectionOpacity = highlightProducts ? 0.6 : 1;
-        const productCountValue =
-          typeof additive.productCount === 'number' ? Math.max(0, additive.productCount) : null;
-        const showProductCount = typeof productCountValue === 'number' && productCountValue > 0;
-        const productCountLabel = showProductCount ? formatProductCount(productCountValue) : null;
-        const awarenessScore = awarenessScores?.get(additive.slug) ?? additive.awarenessScore ?? null;
-        const normalizedTitle = additive.title.replace(/\s+/g, ' ').trim();
-        const words = normalizedTitle.split(/\s+/);
-        const longestWordLength = words.reduce((max, word) => Math.max(max, word.replace(/[^A-Za-z]/g, '').length), 0);
-        const titleLength = normalizedTitle.length;
-        let titleFontScale = 1;
-
-        if (titleLength > 72 || longestWordLength > 32) {
-          titleFontScale = 0.78;
-        } else if (titleLength > 58 || longestWordLength > 26) {
-          titleFontScale = 0.84;
-        } else if (titleLength > 42 || longestWordLength > 22) {
-          titleFontScale = 0.9;
-        } else if (titleLength > 28 || longestWordLength > 18) {
-          titleFontScale = 0.96;
-        }
-
-        const titleFontSize =
-          titleFontScale === 1 ? undefined : `calc(${baseTitleFontSize} * ${titleFontScale})`;
-        const showSoftHyphenation = longestWordLength > 18;
-        const displayTitle = showSoftHyphenation ? hyphenateLongWords(normalizedTitle) : normalizedTitle;
-        const childCount = additive.childSlugs.length;
-        const isFamily = childCount > 0;
-        const familyTooltip = `additive family has ${childCount} additive${childCount === 1 ? '' : 's'}`;
-
-        return (
-          <Card
-            key={additive.slug}
-            data-additive-card-index={index}
-            sx={{ display: 'flex', flexDirection: 'column' }}
-          >
-            <CardActionArea
-              component={Link}
-              href={`/${additive.slug}`}
-              sx={{ flexGrow: 1, display: 'flex', flexDirection: 'column', alignItems: 'stretch', height: '100%' }}
-            >
-              <CardContent
-                sx={{
-                  display: 'flex',
-                  flexDirection: 'column',
-                  height: '100%',
-                  width: '100%',
-                  boxSizing: 'border-box',
-                  px: 1.25,
-                  pt: 1.875,
-                  pb: 1.875,
-                  '&:last-child': { pb: 1.875 },
-                }}
-              >
-                <Stack spacing={1.5} sx={{ flexGrow: 1 }}>
-                  <Box display="flex" justifyContent="space-between" alignItems="flex-start">
-                    <Stack direction="row" spacing={1} alignItems="center">
-                      <Typography variant="overline" color="text.secondary" letterSpacing={1.2}>
-                        {additive.eNumber}
-                      </Typography>
-                      {isFamily ? (
-                        <Tooltip title={familyTooltip} arrow>
-                          <Typography
-                            component="span"
-                            variant="overline"
-                            sx={{
-                              color: '#AAAAAA',
-                              letterSpacing: 1.2,
-                              textTransform: 'uppercase',
-                            }}
-                          >
-                            family
-                          </Typography>
-                        </Tooltip>
-                      ) : null}
-                    </Stack>
-                    {origins.length > 0 ? (
-                      <Stack direction="row" spacing={0.5}>
-                        {origins.map((origin) => {
-                          const icon = getOriginIcon(origin);
-                          const abbreviation = getOriginAbbreviation(origin);
-                          const label = formatOriginLabel(origin);
-
-                          return (
-                            <Tooltip key={origin} title={label} arrow>
-                              <Avatar
-                                variant="circular"
-                                sx={{
-                                  width: 28,
-                                  height: 28,
-                                  bgcolor: 'grey.100',
-                                  color: 'text.primary',
-                                  fontSize: 12,
-                                  fontWeight: 600,
-                                  p: 0.5,
-                                }}
-                              >
-                                {icon ? (
-                                  <Image
-                                    src={icon}
-                                    alt={`${label} origin icon`}
-                                    width={20}
-                                    height={20}
-                                    style={{ width: '100%', height: '100%', objectFit: 'contain' }}
-                                  />
-                                ) : (
-                                  abbreviation
-                                )}
-                              </Avatar>
-                            </Tooltip>
-                          );
-                        })}
-                      </Stack>
-                    ) : (
-                      <Box sx={{ minHeight: 28, minWidth: 28 }} />
-                    )}
-                  </Box>
->>>>>>> 6b0d7d73
-
-interface AdditiveGridItemProps {
-  additive: Additive;
+
+interface AdditiveGridCardProps {
+  additive: AdditiveGridItemType;
   index: number;
   sortMode: AdditiveSortMode;
+  awarenessScore: AwarenessScoreResult | null | undefined;
   dragEnabled: boolean;
   compareDragging: boolean;
 }
 
-function AdditiveGridItem({ additive, index, sortMode, dragEnabled, compareDragging }: AdditiveGridItemProps) {
+function AdditiveGridCard({
+  additive,
+  index,
+  sortMode,
+  awarenessScore,
+  dragEnabled,
+  compareDragging,
+}: AdditiveGridCardProps) {
   const hasSparkline =
     Array.isArray(additive.searchSparkline) && additive.searchSparkline.some((value) => value !== null);
-  const hasSearchMetrics = typeof additive.searchRank === 'number' && typeof additive.searchVolume === 'number';
+  const hasSearchMetrics =
+    typeof additive.searchRank === 'number' && typeof additive.searchVolume === 'number';
   const showSearchSection = hasSparkline || hasSearchMetrics;
   const origins = additive.origin.filter((origin) => origin.trim().length > 0);
   const highlightProducts = sortMode === 'product-count';
   const searchSectionOpacity = highlightProducts ? 0.6 : 1;
-  const productCountValue = typeof additive.productCount === 'number' ? Math.max(0, additive.productCount) : null;
+  const productCountValue =
+    typeof additive.productCount === 'number' ? Math.max(0, additive.productCount) : null;
   const showProductCount = typeof productCountValue === 'number' && productCountValue > 0;
   const productCountLabel = showProductCount ? formatProductCount(productCountValue) : null;
   const normalizedTitle = additive.title.replace(/\s+/g, ' ').trim();
@@ -356,14 +220,7 @@
         href={`/${additive.slug}`}
         disableRipple={dragEnabled}
         disableTouchRipple={dragEnabled}
-        sx={{
-          flexGrow: 1,
-          display: 'flex',
-          flexDirection: 'column',
-          alignItems: 'stretch',
-          height: '100%',
-          cursor: 'inherit',
-        }}
+        sx={{ flexGrow: 1, display: 'flex', flexDirection: 'column', alignItems: 'stretch', height: '100%', cursor: 'inherit' }}
       >
         <CardContent
           sx={{
@@ -401,7 +258,8 @@
                 ) : null}
               </Stack>
               {origins.length > 0 ? (
-                <Stack direction="row" spacing={0.5}>
+                <Stack direction="row" spacing={0.5} alignItems="center">
+                  {awarenessScore ? <AwarenessScoreChip score={awarenessScore} /> : null}
                   {origins.map((origin) => {
                     const icon = getOriginIcon(origin);
                     const abbreviation = getOriginAbbreviation(origin);
@@ -469,6 +327,21 @@
               ) : (
                 <Box sx={{ minHeight: 28 }} />
               )}
+              {showProductCount && productCountLabel ? (
+                <Typography
+                  variant="caption"
+                  sx={{
+                    bgcolor: highlightProducts ? 'primary.main' : 'grey.100',
+                    color: highlightProducts ? 'primary.contrastText' : 'text.secondary',
+                    borderRadius: 999,
+                    px: 1,
+                    py: 0.5,
+                    fontWeight: 600,
+                  }}
+                >
+                  {productCountLabel}
+                </Typography>
+              ) : null}
             </Box>
 
             {showSearchSection ? (
@@ -490,7 +363,6 @@
                 ) : (
                   <Box sx={{ minWidth: 0 }} />
                 )}
-<<<<<<< HEAD
                 {hasSparkline ? (
                   <Box
                     sx={{
@@ -512,64 +384,27 @@
               <Box sx={{ height: 40, mt: 1.5 }} />
             )}
 
-            <Box sx={{ mt: 'auto !important', pt: 2, width: '100%' }}>
-              {showProductCount && productCountLabel ? (
-                <Typography
-                  variant="body2"
-                  sx={{
-                    color: '#5c5c5c',
-                    fontWeight: 400,
-                    m: 0,
-                  }}
-                >
-                  Found in <Box component="span" sx={{ fontWeight: 600, color: '#5c5c5c' }}>
-                    {productCountLabel}
-                  </Box>{' '}
-                  products
-                </Typography>
-              ) : null}
-            </Box>
+            {showProductCount && productCountLabel ? (
+              <Typography
+                variant="body2"
+                sx={{
+                  mt: 'auto',
+                  pt: 2,
+                  color: '#5c5c5c',
+                  fontWeight: 400,
+                }}
+              >
+                Found in <Box component="span" sx={{ fontWeight: 600, color: '#5c5c5c' }}>
+                  {productCountLabel}
+                </Box>{' '}
+                products
+              </Typography>
+            ) : (
+              <Box sx={{ mt: 'auto', pt: 2 }} />
+            )}
           </Stack>
         </CardContent>
       </CardActionArea>
     </Card>
-=======
-
-                {showProductCount && productCountLabel ? (
-                  <Box
-                    sx={{
-                      mt: 2,
-                      display: 'flex',
-                      alignItems: 'center',
-                      gap: 1,
-                    }}
-                  >
-                    <Typography
-                      variant="body2"
-                      sx={{
-                        color: '#5c5c5c',
-                        fontWeight: 400,
-                        flexGrow: 1,
-                      }}
-                    >
-                      Found in <Box component="span" sx={{ fontWeight: 600, color: '#5c5c5c' }}>
-                        {productCountLabel}
-                      </Box>{' '}
-                      products
-                    </Typography>
-                    <AwarenessScoreChip
-                      score={awarenessScore}
-                      labelStyle="grid"
-                      sx={{ ml: 'auto', flexShrink: 0 }}
-                    />
-                  </Box>
-                ) : null}
-              </CardContent>
-            </CardActionArea>
-          </Card>
-        );
-      })}
-    </Box>
->>>>>>> 6b0d7d73
   );
 }