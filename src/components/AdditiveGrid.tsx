--- conflicted
+++ resolved
@@ -57,12 +57,8 @@
 export function AdditiveGrid({
   items,
   emptyMessage = 'No additives found.',
-<<<<<<< HEAD
   sortMode = GRID_DEFAULT_SORT_MODE,
-=======
-  sortMode = DEFAULT_ADDITIVE_SORT_MODE,
   awarenessScores,
->>>>>>> 06095c46
 }: AdditiveGridProps) {
   if (items.length === 0) {
     return (
