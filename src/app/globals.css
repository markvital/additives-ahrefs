--- conflicted
+++ resolved
@@ -74,7 +74,6 @@
   width: 100%;
 }
 
-<<<<<<< HEAD
 .header-bar {
   display: flex;
   align-items: center;
@@ -85,12 +84,10 @@
 .header-brand {
   display: inline-flex;
   align-items: center;
-  gap: 0.75rem;
+  gap: 0.5rem;
   flex: 0 0 auto;
 }
 
-=======
->>>>>>> 56f9f4cd
 .header-logo {
   display: inline-flex;
   align-items: center;
@@ -125,14 +122,14 @@
   border: none;
   background: none;
   padding: 0.25rem;
-  color: #424242;
+  color: inherit;
   cursor: pointer;
   line-height: 0;
 }
 
 .header-toggle:hover,
 .header-toggle:focus-visible {
-  color: #0d47a1;
+  color: rgba(255, 255, 255, 0.85);
 }
 
 .header-search {
