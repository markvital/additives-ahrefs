--- conflicted
+++ resolved
@@ -397,13 +397,12 @@
     margin-left: 0;
   }
 
-<<<<<<< HEAD
   .footer-data-link {
     margin-left: 0;
-=======
+  }
+
   .header-nav[data-open='true'] {
     display: flex;
->>>>>>> f819b82a
   }
 
   .header-search {
