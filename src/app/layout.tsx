import { Suspense } from 'react';
import type { Metadata } from 'next';
import Image from 'next/image';
import Link from 'next/link';
import InfoOutlinedIcon from '@mui/icons-material/InfoOutlined';
import { Typography } from '@mui/material';
import { Roboto } from 'next/font/google';

import { Providers } from '../components/Providers';
import { HeaderSearch } from '../components/HeaderSearch';
import { ReportMistakeProvider } from '../components/ReportMistakeContext';
import { ReportMistakeLink } from '../components/ReportMistakeLink';
import { getAdditives } from '../lib/additives';
import logo2x from '../../img/logo/logo_2x.png';
import './globals.css';

const roboto = Roboto({
  subsets: ['latin'],
  weight: ['300', '400', '500', '700'],
});

export const metadata: Metadata = {
  title: 'Food Additives Catalogue',
  description:
    'Browse essential information about food additives, including synonyms, functions, and links to additional resources.',
};

const currentYear = new Date().getFullYear();

export default function RootLayout({
  children,
}: Readonly<{
  children: React.ReactNode;
}>) {
  const additives = getAdditives();

  return (
    <html lang="en">
      <body className={roboto.className}>
<<<<<<< HEAD
        <Providers>
          <div className="layout">
            <header className="site-header">
              <div className="content-shell header-shell">
                <div className="header-content">
                  <div className="header-brand">
=======
        <ReportMistakeProvider>
          <Providers>
            <div className="layout">
              <header className="site-header">
                <div className="content-shell header-shell">
                  <div className="header-content">
>>>>>>> 496d7c19
                    <Link href="/" aria-label="Food Additives home" className="header-logo">
                      <Image
                        src={logo2x}
                        alt="Food Additives logo"
                        width={41}
                        height={50}
                        priority
                      />
<<<<<<< HEAD
                    </Link>
                    <Link href="/" className="header-title-link">
                      Food additives
                    </Link>
                  </div>
                  <nav className="header-nav">
                    <HeaderSearch additives={additives} />
                    <Link href="/compare" className="header-link">
                      Compare
=======
>>>>>>> 496d7c19
                    </Link>
                    <nav className="header-nav">
                      <HeaderSearch additives={additives} />
                      <Link href="/compare" className="header-link">
                        Compare
                      </Link>
                      <Link href="/about" className="header-link header-about-link">
                        <span className="header-about-icon" aria-hidden="true">
                          <InfoOutlinedIcon fontSize="small" />
                        </span>
                        <span className="header-about-text">About</span>
                      </Link>
                    </nav>
                  </div>
                </div>
              </header>
              <main className="main-content">
                <div className="content-shell">{children}</div>
              </main>
              <footer className="site-footer">
                <div className="content-shell footer-shell">
                  <nav className="footer-nav" aria-label="Footer">
                    <Link href="/function" className="header-link">
                      Functions
                    </Link>
                    <Link href="/origin" className="header-link">
                      Origins
                    </Link>
                    <Suspense fallback={null}>
                      <ReportMistakeLink className="header-link" />
                    </Suspense>
                  </nav>
                  <Typography component="p" variant="body2">
                    Food Additives © {currentYear}. All rights reserved.{' '}
                    <Link href="/about" className="footer-link">
                      About
                    </Link>
                  </Typography>
                </div>
              </footer>
            </div>
          </Providers>
        </ReportMistakeProvider>
      </body>
    </html>
  );
}<|MERGE_RESOLUTION|>--- conflicted
+++ resolved
@@ -37,42 +37,26 @@
   return (
     <html lang="en">
       <body className={roboto.className}>
-<<<<<<< HEAD
-        <Providers>
-          <div className="layout">
-            <header className="site-header">
-              <div className="content-shell header-shell">
-                <div className="header-content">
-                  <div className="header-brand">
-=======
         <ReportMistakeProvider>
           <Providers>
             <div className="layout">
               <header className="site-header">
                 <div className="content-shell header-shell">
                   <div className="header-content">
->>>>>>> 496d7c19
-                    <Link href="/" aria-label="Food Additives home" className="header-logo">
-                      <Image
-                        src={logo2x}
-                        alt="Food Additives logo"
-                        width={41}
-                        height={50}
-                        priority
-                      />
-<<<<<<< HEAD
-                    </Link>
-                    <Link href="/" className="header-title-link">
-                      Food additives
-                    </Link>
-                  </div>
-                  <nav className="header-nav">
-                    <HeaderSearch additives={additives} />
-                    <Link href="/compare" className="header-link">
-                      Compare
-=======
->>>>>>> 496d7c19
-                    </Link>
+                    <div className="header-brand">
+                      <Link href="/" aria-label="Food Additives home" className="header-logo">
+                        <Image
+                          src={logo2x}
+                          alt="Food Additives logo"
+                          width={41}
+                          height={50}
+                          priority
+                        />
+                      </Link>
+                      <Link href="/" className="header-title-link">
+                        Food additives
+                      </Link>
+                    </div>
                     <nav className="header-nav">
                       <HeaderSearch additives={additives} />
                       <Link href="/compare" className="header-link">
