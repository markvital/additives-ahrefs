--- conflicted
+++ resolved
@@ -5,7 +5,6 @@
 import InfoOutlinedIcon from '@mui/icons-material/InfoOutlined';
 import { Typography } from '@mui/material';
 import { Roboto } from 'next/font/google';
-import { Suspense } from 'react';
 
 import { Providers } from '../components/Providers';
 import { HeaderSearch } from '../components/HeaderSearch';
@@ -44,38 +43,39 @@
             <CompareFlapProvider additives={additives}>
               <div className="layout">
                 <header className="site-header">
-                <div className="content-shell header-shell">
-                  <div className="header-content">
-                    <div className="header-brand">
-                      <Link href="/" aria-label="Food Additives home" className="header-logo">
-                        <Image
-                          src={logo2x}
-                          alt="Food Additives logo"
-                          width={41}
-                          height={50}
-                          priority
-                        />
-                      </Link>
-                      <Link href="/" className="header-title-link">
-                        Food additives
-                      </Link>
+                  <div className="content-shell header-shell">
+                    <div className="header-content">
+                      <div className="header-brand">
+                        <Link href="/" aria-label="Food Additives home" className="header-logo">
+                          <Image
+                            src={logo2x}
+                            alt="Food Additives logo"
+                            width={41}
+                            height={50}
+                            priority
+                          />
+                        </Link>
+                        <Link href="/" className="header-title-link">
+                          Food additives
+                        </Link>
+                      </div>
+                      <nav className="header-nav">
+                        <HeaderSearch additives={additives} />
+                        <Link href="/about" className="header-link header-about-link">
+                          <span className="header-about-icon" aria-hidden="true">
+                            <InfoOutlinedIcon fontSize="small" />
+                          </span>
+                          <span className="header-about-text">About</span>
+                        </Link>
+                      </nav>
                     </div>
-                    <nav className="header-nav">
-                      <HeaderSearch additives={additives} />
-                      <Link href="/about" className="header-link header-about-link">
-                        <span className="header-about-icon" aria-hidden="true">
-                          <InfoOutlinedIcon fontSize="small" />
-                        </span>
-                        <span className="header-about-text">About</span>
-                      </Link>
-                    </nav>
                   </div>
-                </div>
-              </header>
-<<<<<<< HEAD
+                </header>
+
                 <main className="main-content">
                   <div className="content-shell">{children}</div>
                 </main>
+
                 <footer className="site-footer">
                   <div className="content-shell footer-shell">
                     <nav className="footer-nav" aria-label="Footer">
@@ -102,33 +102,6 @@
                 </footer>
               </div>
             </CompareFlapProvider>
-=======
-              <main className="main-content">
-                <div className="content-shell">{children}</div>
-              </main>
-              <footer className="site-footer">
-                <div className="content-shell footer-shell">
-                  <nav className="footer-nav" aria-label="Footer">
-                    <Link href="/function" className="header-link">
-                      Functions
-                    </Link>
-                    <Link href="/origin" className="header-link">
-                      Origins
-                    </Link>
-                    <Suspense fallback={null}>
-                      <ReportMistakeLink className="header-link" />
-                    </Suspense>
-                  </nav>
-                  <Typography component="p" variant="body2">
-                    Food Additives © {currentYear}. All rights reserved.{' '}
-                    <Link href="/about" className="footer-link">
-                      About
-                    </Link>
-                  </Typography>
-                </div>
-              </footer>
-            </div>
->>>>>>> 6b0d7d73
           </Providers>
         </ReportMistakeProvider>
       </body>
