--- conflicted
+++ resolved
@@ -11,11 +11,8 @@
   parseAdditiveSortMode,
   parseShowClassesParam,
   sortAdditivesByMode,
-<<<<<<< HEAD
   mapAdditivesToGridItems,
-=======
   getAwarenessScores,
->>>>>>> 06095c46
 } from '../lib/additives';
 import { formatFilterLabel } from '../lib/text';
 import { formatFunctionLabel } from '../lib/additive-format';
@@ -43,13 +40,10 @@
   const showClasses = parseShowClassesParam(resolvedSearchParams?.classes ?? null);
   const filteredAdditives = filterAdditivesByClassVisibility(additives, showClasses);
   const sortedAdditives = sortAdditivesByMode(filteredAdditives, sortMode);
-<<<<<<< HEAD
   const chunkSize = 50;
   const totalCount = sortedAdditives.length;
+  const awarenessResult = getAwarenessScores();
   const initialItems = mapAdditivesToGridItems(sortedAdditives.slice(0, chunkSize));
-=======
-  const awarenessResult = getAwarenessScores();
->>>>>>> 06095c46
 
   return (
     <Box component="section" display="flex" flexDirection="column" gap={4}>
@@ -71,17 +65,14 @@
           currentShowClasses={showClasses}
         />
       </Suspense>
-<<<<<<< HEAD
       <AdditiveGridInfinite
         initialItems={initialItems}
         totalCount={totalCount}
         sortMode={sortMode}
         showClasses={showClasses}
         chunkSize={chunkSize}
+        awarenessScores={awarenessResult.scores}
       />
-=======
-      <AdditiveGrid items={sortedAdditives} sortMode={sortMode} awarenessScores={awarenessResult.scores} />
->>>>>>> 06095c46
     </Box>
   );
 }