--- conflicted
+++ resolved
@@ -1,10 +1,6 @@
-<<<<<<< HEAD
+import { Suspense } from 'react';
 import NextLink from 'next/link';
 import { Box, Link as MuiLink, Typography } from '@mui/material';
-=======
-import { Suspense } from 'react';
-import { Box, Typography } from '@mui/material';
->>>>>>> 496d7c19
 
 import { AdditiveGridInfinite } from '../components/AdditiveGridInfinite';
 import { FilterPanel } from '../components/FilterPanel';
