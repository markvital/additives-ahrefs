import additivesSource from '../data/additives.json';

export interface RawAdditive {
  title: string;
  eNumber: string;
  synonyms: string[];
  functions: string[];
  description?: string;
  wikipedia?: string;
<<<<<<< HEAD
  searchSparkline?: Array<number | null>;
=======
  searchVolume?: number | null;
  searchRank?: number | null;
>>>>>>> d06df63c
}

export interface Additive extends RawAdditive {
  slug: string;
}

const toSlug = (value: string): string =>
  value
    .toLowerCase()
    .replace(/&/g, 'and')
    .replace(/[^a-z0-9]+/g, '-')
    .replace(/(^-|-$)/g, '');

const mapAdditives = (): Additive[] => {
  const enriched = additivesSource.additives.map((additive) => ({
    ...additive,
    searchVolume:
      typeof additive.searchVolume === 'number' && Number.isFinite(additive.searchVolume)
        ? additive.searchVolume
        : null,
    searchRank:
      typeof additive.searchRank === 'number' && Number.isFinite(additive.searchRank)
        ? additive.searchRank
        : null,
    slug: toSlug(additive.title),
  }));

  enriched.sort((a, b) => {
    const aHasRank = typeof a.searchRank === 'number';
    const bHasRank = typeof b.searchRank === 'number';

    if (aHasRank && bHasRank) {
      if (a.searchRank === b.searchRank) {
        return a.title.localeCompare(b.title);
      }
      return (a.searchRank ?? 0) - (b.searchRank ?? 0);
    }

    if (aHasRank) {
      return -1;
    }

    if (bHasRank) {
      return 1;
    }

    return a.title.localeCompare(b.title);
  });

  return enriched;
};

const additiveCache = mapAdditives();

export const getAdditives = (): Additive[] => additiveCache;

export const getAdditiveBySlug = (slug: string): Additive | undefined =>
  additiveCache.find((item) => item.slug === slug);

export const getAdditiveSlugs = (): string[] => additiveCache.map((item) => item.slug);<|MERGE_RESOLUTION|>--- conflicted
+++ resolved
@@ -7,12 +7,9 @@
   functions: string[];
   description?: string;
   wikipedia?: string;
-<<<<<<< HEAD
   searchSparkline?: Array<number | null>;
-=======
   searchVolume?: number | null;
   searchRank?: number | null;
->>>>>>> d06df63c
 }
 
 export interface Additive extends RawAdditive {
@@ -37,6 +34,11 @@
       typeof additive.searchRank === 'number' && Number.isFinite(additive.searchRank)
         ? additive.searchRank
         : null,
+    searchSparkline: Array.isArray(additive.searchSparkline)
+      ? additive.searchSparkline.map((value) =>
+          typeof value === 'number' && Number.isFinite(value) ? value : null,
+        )
+      : [],
     slug: toSlug(additive.title),
   }));
 
