--- conflicted
+++ resolved
@@ -11,24 +11,7 @@
 import { SearchSparkline } from './SearchSparkline';
 import { theme } from '../lib/theme';
 
-<<<<<<< HEAD
-const getOriginLabel = (origin: string) => {
-  const letters = origin.replace(/[^A-Za-z]/g, '');
-
-  if (letters.length === 0) {
-    return '';
-  }
-
-  const first = letters.charAt(0).toUpperCase();
-  const second = letters.charAt(1);
-
-  return `${first}${second ? second.toLowerCase() : ''}`;
-};
-
 const getTitleMinHeight = (muiTheme: Theme, lineCount = 2) => {
-=======
-const getTitleMinHeight = (muiTheme: Theme) => {
->>>>>>> 5f88f8d1
   const toRem = (value: string | number) => {
     if (typeof value === 'number') {
       return value / muiTheme.typography.htmlFontSize;
@@ -144,6 +127,7 @@
         const showProductCount = typeof productCountValue === 'number' && productCountValue > 0;
         const productCountLabel = showProductCount ? formatProductCount(productCountValue) : null;
         const isLongTitle = additive.title.trim().length > 36;
+
         return (
           <Card key={additive.slug} sx={{ display: 'flex', flexDirection: 'column' }}>
             <CardActionArea
